--- conflicted
+++ resolved
@@ -306,16 +306,6 @@
     /// Load the i-th argument invoked as part of a `sub_call` into
     /// the runtime buffer so that a subsequent `get_arg` can return it
     /// to the caller.
-<<<<<<< HEAD
-    pub fn load_arg(&mut self, i: usize) -> Result<usize, Trap> {
-        if i < self.context.args().len() {
-            self.host_buf = self.context.args()[i]
-                .to_bytes()
-                .map_err(Error::BytesRepr)?;
-            Ok(self.host_buf.len())
-        } else {
-            Err(Error::ArgIndexOutOfBounds(i).into())
-=======
     pub fn load_arg(&mut self, i: usize) -> isize {
         match self.context.args().get(i) {
             Some(arg) => {
@@ -326,7 +316,6 @@
                 self.host_buf.clear();
                 -1
             }
->>>>>>> b6b9c733
         }
     }
 

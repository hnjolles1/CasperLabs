--- conflicted
+++ resolved
@@ -112,14 +112,9 @@
         &account,
         base_key,
         BlockTime(0),
-<<<<<<< HEAD
         [1u8; 32],
-        0,
-        0,
-=======
         Gas::default(),
         Gas::default(),
->>>>>>> e6023cb8
         0,
         Rc::new(RefCell::new(rng)),
         1,
@@ -421,16 +416,10 @@
         &account,
         contract_key,
         BlockTime(0),
-<<<<<<< HEAD
         deploy_hash,
-        0,
-        0,
-        1,
-=======
         Gas::default(),
         Gas::default(),
         0,
->>>>>>> e6023cb8
         Rc::new(RefCell::new(chacha_rng)),
         1,
         CorrelationId::new(),
@@ -484,14 +473,9 @@
         &account,
         other_contract_key,
         BlockTime(0),
-<<<<<<< HEAD
         deploy_hash,
-        0,
-        0,
-=======
         Gas::default(),
         Gas::default(),
->>>>>>> e6023cb8
         0,
         Rc::new(RefCell::new(chacha_rng)),
         1,

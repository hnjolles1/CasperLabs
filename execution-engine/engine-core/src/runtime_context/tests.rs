--- conflicted
+++ resolved
@@ -61,13 +61,8 @@
     TrackingCopy::new(reader)
 }
 
-<<<<<<< HEAD
-fn mock_account_with_purse_id(public_key: PublicKey, purse_id: [u8; 32]) -> (Key, Account) {
+fn mock_account_with_purse(public_key: PublicKey, purse: [u8; 32]) -> (Key, Account) {
     let associated_keys = AssociatedKeys::new(public_key, Weight::new(1));
-=======
-fn mock_account_with_purse(addr: [u8; 32], purse: [u8; 32]) -> (Key, Account) {
-    let associated_keys = AssociatedKeys::new(PublicKey::new(addr), Weight::new(1));
->>>>>>> 085debc9
     let account = Account::new(
         public_key,
         BTreeMap::new(),
@@ -80,13 +75,8 @@
     (key, account)
 }
 
-<<<<<<< HEAD
 fn mock_account(public_key: PublicKey) -> (Key, Account) {
-    mock_account_with_purse_id(public_key, [0; 32])
-=======
-fn mock_account(addr: [u8; 32]) -> (Key, Account) {
-    mock_account_with_purse(addr, [0; 32])
->>>>>>> 085debc9
+    mock_account_with_purse(public_key, [0; 32])
 }
 
 // create random account key.
@@ -939,11 +929,7 @@
     let base_acc_addr = [0u8; 32];
     let base_acc = PublicKey::new(base_acc_addr);
     let deploy_hash = [1u8; 32];
-<<<<<<< HEAD
-    let (key, account) = mock_account_with_purse_id(base_acc, mock_purse_id);
-=======
-    let (key, account) = mock_account_with_purse(base_acc_addr, mock_purse);
->>>>>>> 085debc9
+    let (key, account) = mock_account_with_purse(base_acc, mock_purse);
     let address_generator = AddressGenerator::new(deploy_hash, Phase::Session);
     let mut uref_map = BTreeMap::new();
     let runtime_context =

--- conflicted
+++ resolved
@@ -42,11 +42,7 @@
         "ee_401_regression.wasm",
         genesis_hash,
         1,
-<<<<<<< HEAD
-        vec![],
-=======
         Vec::<()>::new(),
->>>>>>> db6b2f19
     );
 
     let exec_response = engine_state
@@ -74,11 +70,7 @@
         "ee_401_regression_call.wasm",
         commit_hash,
         1,
-<<<<<<< HEAD
-        vec![],
-=======
         Vec::<()>::new(),
->>>>>>> db6b2f19
     );
 
     let exec_response = engine_state

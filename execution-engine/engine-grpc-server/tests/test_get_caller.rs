--- conflicted
+++ resolved
@@ -25,13 +25,8 @@
             GENESIS_ADDR,
             "get_caller.wasm",
             DEFAULT_BLOCK_TIME,
-<<<<<<< HEAD
             [1u8; 32],
-            PublicKey::new(GENESIS_ADDR),
-=======
-            1,
             (PublicKey::new(GENESIS_ADDR),),
->>>>>>> 98be8469
         )
         .commit()
         .expect_success();
@@ -42,13 +37,8 @@
             GENESIS_ADDR,
             "transfer_to_account_01.wasm",
             DEFAULT_BLOCK_TIME,
-<<<<<<< HEAD
             [2u8; 32],
-            ACCOUNT_1_ADDR,
-=======
-            1,
             (ACCOUNT_1_ADDR,),
->>>>>>> 98be8469
         )
         .commit()
         .expect_success()
@@ -56,13 +46,8 @@
             ACCOUNT_1_ADDR,
             "get_caller.wasm",
             DEFAULT_BLOCK_TIME,
-<<<<<<< HEAD
             [3u8; 32],
-            PublicKey::new(ACCOUNT_1_ADDR),
-=======
-            1,
             (PublicKey::new(ACCOUNT_1_ADDR),),
->>>>>>> 98be8469
         )
         .commit()
         .expect_success();
@@ -77,13 +62,8 @@
             GENESIS_ADDR,
             "get_caller_subcall.wasm",
             DEFAULT_BLOCK_TIME,
-<<<<<<< HEAD
             [1u8; 32],
-            PublicKey::new(GENESIS_ADDR),
-=======
-            1,
             (PublicKey::new(GENESIS_ADDR),),
->>>>>>> 98be8469
         )
         .commit()
         .expect_success();
@@ -94,13 +74,8 @@
             GENESIS_ADDR,
             "transfer_to_account_01.wasm",
             DEFAULT_BLOCK_TIME,
-<<<<<<< HEAD
             [2u8; 32],
-            ACCOUNT_1_ADDR,
-=======
-            1,
             (ACCOUNT_1_ADDR,),
->>>>>>> 98be8469
         )
         .commit()
         .expect_success()
@@ -108,13 +83,8 @@
             ACCOUNT_1_ADDR,
             "get_caller_subcall.wasm",
             DEFAULT_BLOCK_TIME,
-<<<<<<< HEAD
             [3u8; 32],
-            PublicKey::new(ACCOUNT_1_ADDR),
-=======
-            1,
             (PublicKey::new(ACCOUNT_1_ADDR),),
->>>>>>> 98be8469
         )
         .commit()
         .expect_success();

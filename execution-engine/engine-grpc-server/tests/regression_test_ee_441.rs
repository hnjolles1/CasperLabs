extern crate casperlabs_engine_grpc_server;
extern crate contract_ffi;
extern crate engine_core;
extern crate engine_shared;
extern crate engine_storage;
extern crate grpc;

use std::collections::HashMap;

use contract_ffi::key::Key;
use contract_ffi::uref::URef;
use engine_shared::transform::Transform;
use test_support::{WasmTestBuilder, DEFAULT_BLOCK_TIME};

#[allow(dead_code)]
mod test_support;

const GENESIS_ADDR: [u8; 32] = [6u8; 32];

fn get_uref(key: Key) -> URef {
    match key {
        Key::URef(uref) => uref,
        _ => panic!("Key {:?} is not an URef", key),
    }
}

fn do_pass(pass: &str) -> (URef, URef) {
    // This test runs a contract that's after every call extends the same key with more data
    let transforms = WasmTestBuilder::default()
        .run_genesis(GENESIS_ADDR, HashMap::new())
        .exec_with_args(
            GENESIS_ADDR,
            "ee_441_rng_state.wasm",
            DEFAULT_BLOCK_TIME,
<<<<<<< HEAD
            [1u8; 32],
            pass.to_string(),
=======
            1,
            (pass.to_string(),),
>>>>>>> 98be8469
        )
        .expect_success()
        .commit()
        .get_transforms();

    let transform = &transforms[0];
    let account_transform = &transform[&Key::Account(GENESIS_ADDR)];
    let keys = if let Transform::AddKeys(keys) = account_transform {
        keys
    } else {
        panic!(
            "Transform for account is expected to be of type AddKeys(keys) but got {:?}",
            account_transform
        );
    };

    (get_uref(keys["uref1"]), get_uref(keys["uref2"]))
}

#[ignore]
#[test]
fn should_properly_pass_rng_state_to_subcontracts() {
    // the baseline pass, no subcalls
    let (pass1_uref1, pass1_uref2) = do_pass("pass1");
    // second pass does a subcall that does nothing, should be consistent with pass1
    let (pass2_uref1, pass2_uref2) = do_pass("pass2");
    // second pass calls new_uref, and uref2 is returned from a sub call
    let (pass3_uref1, pass3_uref2) = do_pass("pass3");

    // First urefs from each pass should yield same results where pass1 is the baseline
    assert_eq!(pass1_uref1.addr(), pass2_uref1.addr());
    assert_eq!(pass2_uref1.addr(), pass3_uref1.addr());

    // Second urefs from each pass should yield the same result where pass1 is the baseline
    assert_eq!(pass1_uref2.addr(), pass2_uref2.addr());
    assert_eq!(pass2_uref2.addr(), pass3_uref2.addr());
}<|MERGE_RESOLUTION|>--- conflicted
+++ resolved
@@ -32,13 +32,8 @@
             GENESIS_ADDR,
             "ee_441_rng_state.wasm",
             DEFAULT_BLOCK_TIME,
-<<<<<<< HEAD
             [1u8; 32],
-            pass.to_string(),
-=======
-            1,
             (pass.to_string(),),
->>>>>>> 98be8469
         )
         .expect_success()
         .commit()

use std::collections::{BTreeMap, HashMap};
use std::convert::{TryFrom, TryInto};
use std::fmt::Display;
use std::string::ToString;

use protobuf::ProtobufEnum;

use contract_ffi::uref::URef;
use contract_ffi::value::account::{
    AccountActivity, ActionThresholds, AssociatedKeys, BlockTime, PublicKey, PurseId, Weight,
};
use contract_ffi::value::U512;
use engine_core::engine_state::error::{Error as EngineError, RootNotFound};
use engine_core::engine_state::executable_deploy_item::ExecutableDeployItem;
use engine_core::engine_state::execution_effect::ExecutionEffect;
use engine_core::engine_state::execution_result::ExecutionResult;
use engine_core::engine_state::op::Op;
use engine_core::execution::Error as ExecutionError;
use engine_core::tracking_copy::utils;
use engine_shared::logging;
use engine_shared::logging::log_level;
use engine_shared::newtypes::Blake2bHash;
use engine_shared::transform::{self, TypeMismatch};
use engine_storage::global_state::{CommitResult, History};

use crate::engine_server::{ipc, state, transforms};

mod uint;

/// Helper method for turning instances of Value into Transform::Write.
fn transform_write(v: contract_ffi::value::Value) -> Result<transform::Transform, ParsingError> {
    Ok(transform::Transform::Write(v))
}

#[derive(Debug)]
pub struct ParsingError(pub String);

impl ParsingError {
    /// Creates custom error given any type that implements Display.
    ///
    /// This includes types derived from Fail (for example) so it enables
    /// short syntax for functions returning Result<_, ParsingError>:
    ///
    ///   any_func().map_err(ParsingError::custom)
    fn custom<T: Display>(value: T) -> ParsingError {
        ParsingError(value.to_string())
    }
}

/// Smart constructor for parse errors
fn parse_error<T>(message: String) -> Result<T, ParsingError> {
    Err(ParsingError(message))
}

impl TryFrom<&super::state::Key_URef> for URef {
    type Error = ParsingError;

    fn try_from(ipc_uref: &super::state::Key_URef) -> Result<Self, Self::Error> {
        let addr = {
            let source = &ipc_uref.uref;
            if source.len() != 32 {
                return parse_error("URef key has to be 32 bytes long.".to_string());
            }
            let mut ret = [0u8; 32];
            ret.copy_from_slice(source);
            ret
        };
        let uref = {
            let access_rights_value: i32 = ipc_uref.access_rights.value();
            if access_rights_value != 0 {
                let access_rights_bits = access_rights_value.try_into().unwrap();
                let access_rights =
                    contract_ffi::uref::AccessRights::from_bits(access_rights_bits).unwrap();
                URef::new(addr, access_rights)
            } else {
                URef::new(addr, contract_ffi::uref::AccessRights::READ).remove_access_rights()
            }
        };
        Ok(uref)
    }
}

impl From<URef> for super::state::Key_URef {
    fn from(uref: URef) -> Self {
        let mut key_uref = super::state::Key_URef::new();
        key_uref.set_uref(uref.addr().to_vec());
        if let Some(access_rights) = uref.access_rights() {
            key_uref.set_access_rights(
                state::Key_URef_AccessRights::from_i32(access_rights.bits().into()).unwrap(),
            );
        }
        key_uref
    }
}

impl TryFrom<&super::transforms::Transform> for transform::Transform {
    type Error = ParsingError;
    fn try_from(tr: &super::transforms::Transform) -> Result<transform::Transform, ParsingError> {
        if tr.has_identity() {
            Ok(transform::Transform::Identity)
        } else if tr.has_add_keys() {
            let keys_map = tr
                .get_add_keys()
                .get_value()
                .iter()
                .map(|nk| {
                    let local_nk = nk.clone();
                    local_nk.get_key().try_into().map(|k| (local_nk.name, k))
                })
                .collect::<Result<BTreeMap<String, contract_ffi::key::Key>, ParsingError>>()?;
            Ok(transform::Transform::AddKeys(keys_map))
        } else if tr.has_add_i32() {
            Ok(transform::Transform::AddInt32(tr.get_add_i32().value))
        } else if tr.has_add_u64() {
            Ok(transform::Transform::AddUInt64(tr.get_add_u64().value))
        } else if tr.has_add_big_int() {
            let b = tr.get_add_big_int().get_value();
            let v = b.try_into()?;
            match v {
                contract_ffi::value::Value::UInt128(u) => Ok(u.into()),
                contract_ffi::value::Value::UInt256(u) => Ok(u.into()),
                contract_ffi::value::Value::UInt512(u) => Ok(u.into()),
                other => parse_error(format!("Through some impossibility a BigInt was turned into a non-uint value type: ${:?}", other))
            }
        } else if tr.has_write() {
            let v = tr.get_write().get_value();
            transform_write(v.try_into()?)
        } else {
            parse_error("TransformEntry couldn't be parsed to known Transform.".to_owned())
        }
    }
}

impl From<contract_ffi::value::Contract> for super::state::Contract {
    fn from(contract: contract_ffi::value::Contract) -> Self {
        let (bytes, known_urefs, protocol_version) = contract.destructure();
        let mut contract = super::state::Contract::new();
        let urefs = URefMap(known_urefs).into();
        contract.set_body(bytes);
        contract.set_known_urefs(protobuf::RepeatedField::from_vec(urefs));
        let mut protocol = super::state::ProtocolVersion::new();
        protocol.set_value(protocol_version);
        contract.set_protocol_version(protocol);
        contract
    }
}

impl TryFrom<&super::state::Contract> for contract_ffi::value::Contract {
    type Error = ParsingError;

    fn try_from(value: &super::state::Contract) -> Result<Self, Self::Error> {
        let known_urefs: URefMap = value.get_known_urefs().try_into()?;
        Ok(contract_ffi::value::Contract::new(
            value.get_body().to_vec(),
            known_urefs.0,
            value.get_protocol_version().value,
        ))
    }
}

impl From<contract_ffi::value::Value> for super::state::Value {
    fn from(v: contract_ffi::value::Value) -> Self {
        let mut tv = super::state::Value::new();
        match v {
            contract_ffi::value::Value::Int32(i) => {
                tv.set_int_value(i);
            }
            contract_ffi::value::Value::UInt128(u) => tv.set_big_int(u.into()),
            contract_ffi::value::Value::UInt256(u) => tv.set_big_int(u.into()),
            contract_ffi::value::Value::UInt512(u) => tv.set_big_int(u.into()),
            contract_ffi::value::Value::ByteArray(arr) => {
                tv.set_bytes_value(arr);
            }
            contract_ffi::value::Value::ListInt32(list) => {
                let mut int_list = super::state::IntList::new();
                int_list.set_values(list);
                tv.set_int_list(int_list);
            }
            contract_ffi::value::Value::String(string) => {
                tv.set_string_value(string);
            }
            contract_ffi::value::Value::ListString(list_string) => {
                let mut string_list = super::state::StringList::new();
                string_list.set_values(protobuf::RepeatedField::from_ref(list_string));
                tv.set_string_list(string_list);
            }
            contract_ffi::value::Value::NamedKey(name, key) => {
                let named_key = {
                    let mut nk = super::state::NamedKey::new();
                    nk.set_name(name.to_string());
                    nk.set_key((&key).into());
                    nk
                };
                tv.set_named_key(named_key);
            }
            contract_ffi::value::Value::Key(key) => {
                tv.set_key((&key).into());
            }
            contract_ffi::value::Value::Account(account) => tv.set_account(account.into()),
            contract_ffi::value::Value::Contract(contract) => {
                tv.set_contract(contract.into());
            }
            contract_ffi::value::Value::Unit => tv.set_unit(state::Unit::new()),
            contract_ffi::value::Value::UInt64(num) => tv.set_long_value(num),
        };
        tv
    }
}

impl TryFrom<&super::state::Value> for contract_ffi::value::Value {
    type Error = ParsingError;

    fn try_from(value: &super::state::Value) -> Result<Self, Self::Error> {
        if value.has_int_value() {
            Ok(contract_ffi::value::Value::Int32(value.get_int_value()))
        } else if value.has_bytes_value() {
            Ok(contract_ffi::value::Value::ByteArray(
                value.get_bytes_value().to_vec(),
            ))
        } else if value.has_int_list() {
            Ok(contract_ffi::value::Value::ListInt32(
                value.get_int_list().get_values().to_vec(),
            ))
        } else if value.has_string_value() {
            Ok(contract_ffi::value::Value::String(
                value.get_string_value().to_string(),
            ))
        } else if value.has_account() {
            Ok(contract_ffi::value::Value::Account(
                value.get_account().try_into()?,
            ))
        } else if value.has_contract() {
            let contract: contract_ffi::value::Contract = value.get_contract().try_into()?;
            Ok(contract_ffi::value::Value::Contract(contract))
        } else if value.has_string_list() {
            Ok(contract_ffi::value::Value::ListString(
                value.get_string_list().get_values().to_vec(),
            ))
        } else if value.has_named_key() {
            let (name, key) = value.get_named_key().try_into()?;
            Ok(contract_ffi::value::Value::NamedKey(name, key))
        } else if value.has_big_int() {
            Ok(value.get_big_int().try_into()?)
        } else if value.has_key() {
            Ok(contract_ffi::value::Value::Key(value.get_key().try_into()?))
        } else if value.has_unit() {
            Ok(contract_ffi::value::Value::Unit)
        } else if value.has_long_value() {
            Ok(contract_ffi::value::Value::UInt64(value.get_long_value()))
        } else {
            parse_error(format!(
                "IPC Value {:?} couldn't be parsed to domain representation.",
                value
            ))
        }
    }
}

impl From<contract_ffi::value::account::Account> for super::state::Account {
    fn from(account: contract_ffi::value::account::Account) -> Self {
        let mut ipc_account = super::state::Account::new();
        ipc_account.set_public_key(account.pub_key().to_vec());
        ipc_account.set_purse_id(account.purse_id().value().into());
        let associated_keys: Vec<super::state::Account_AssociatedKey> = account
            .get_associated_keys()
            .map(|(key, weight)| {
                let mut ipc_associated_key = super::state::Account_AssociatedKey::new();
                ipc_associated_key.set_public_key(key.value().to_vec());
                ipc_associated_key.set_weight(u32::from(weight.value()));
                ipc_associated_key
            })
            .collect();
        let action_thresholds = {
            let mut tmp = state::Account_ActionThresholds::new();
            tmp.set_key_management_threshold(u32::from(
                account.action_thresholds().key_management().value(),
            ));
            tmp.set_deployment_threshold(u32::from(
                account.action_thresholds().deployment().value(),
            ));
            tmp
        };
        ipc_account.set_action_thresholds(action_thresholds);
        let account_activity = {
            let mut tmp = state::Account_AccountActivity::new();
            tmp.set_deployment_last_used(account.account_activity().deployment_last_used().0);
            tmp.set_key_management_last_used(
                account.account_activity().key_management_last_used().0,
            );
            tmp.set_inactivity_period_limit(account.account_activity().inactivity_period_limit().0);
            tmp
        };
        let account_urefs = account.urefs_lookup();
        let account_urefs_lookup = URefMap(account_urefs.clone());
        let ipc_urefs: Vec<super::state::NamedKey> = account_urefs_lookup.into();
        ipc_account.set_known_urefs(ipc_urefs.into());
        ipc_account.set_associated_keys(associated_keys.into());
        ipc_account.set_account_activity(account_activity);
        ipc_account
    }
}

impl TryFrom<&super::state::Account> for contract_ffi::value::account::Account {
    type Error = ParsingError;

    fn try_from(value: &super::state::Account) -> Result<Self, Self::Error> {
        let pub_key: [u8; 32] = {
            if value.public_key.len() != 32 {
                return parse_error("Public key has to be exactly 32 bytes long.".to_string());
            }
            let mut buff = [0u8; 32];
            buff.copy_from_slice(&value.public_key);
            buff
        };
        let uref_map: URefMap = value.get_known_urefs().try_into()?;
        let purse_id: PurseId = PurseId::new(value.get_purse_id().try_into()?);
        let associated_keys: AssociatedKeys = {
            let mut keys = AssociatedKeys::empty();
            value.get_associated_keys().iter().try_for_each(|k| {
                let (pub_key, weight) = k.try_into()?;
                match keys.add_key(pub_key, weight) {
                    Err(add_key_failure) => parse_error(format!(
                        "Error when parsing associated keys: {:?}",
                        add_key_failure
                    )),
                    Ok(_) => Ok(()),
                }
            })?;
            keys
        };
        let action_thresholds: ActionThresholds = {
            if !value.has_action_thresholds() {
                return parse_error(
                    "Missing ActionThresholds object of the Account IPC message.".to_string(),
                );
            };
            let action_thresholds_ipc = value.get_action_thresholds();

            ActionThresholds::new(
                Weight::new(action_thresholds_ipc.get_deployment_threshold() as u8),
                Weight::new(action_thresholds_ipc.get_key_management_threshold() as u8),
            )
            .map_err(ParsingError::custom)?
        };
        let account_activity: AccountActivity = {
            if !value.has_account_activity() {
                return parse_error(
                    "Missing AccountActivity object of the Account IPC message.".to_string(),
                );
            };
            let account_activity_ipc = value.get_account_activity();
            let mut tmp = AccountActivity::new(BlockTime(0), BlockTime(0));
            tmp.update_deployment_last_used(BlockTime(account_activity_ipc.deployment_last_used));
            tmp.update_key_management_last_used(BlockTime(
                account_activity_ipc.key_management_last_used,
            ));
            tmp.update_inactivity_period_limit(BlockTime(
                account_activity_ipc.inactivity_period_limit,
            ));
            tmp
        };
        Ok(contract_ffi::value::Account::new(
            pub_key,
            uref_map.0,
            purse_id,
            associated_keys,
            action_thresholds,
            account_activity,
        ))
    }
}

fn add_big_int_transform<U: Into<super::state::BigInt>>(
    t: &mut super::transforms::Transform,
    u: U,
) {
    let mut add = super::transforms::TransformAddBigInt::new();
    add.set_value(u.into());
    t.set_add_big_int(add);
}

impl From<transform::Transform> for super::transforms::Transform {
    fn from(tr: transform::Transform) -> Self {
        let mut t = super::transforms::Transform::new();
        match tr {
            transform::Transform::Identity => {
                t.set_identity(super::transforms::TransformIdentity::new());
            }
            transform::Transform::Write(v) => {
                let mut tw = super::transforms::TransformWrite::new();
                tw.set_value(v.into());
                t.set_write(tw)
            }
            transform::Transform::AddInt32(i) => {
                let mut add = super::transforms::TransformAddInt32::new();
                add.set_value(i);
                t.set_add_i32(add);
            }
            transform::Transform::AddUInt64(i) => {
                let mut add = super::transforms::TransformAddUInt64::new();
                add.set_value(i);
                t.set_add_u64(add);
            }
            transform::Transform::AddUInt128(u) => {
                add_big_int_transform(&mut t, u);
            }
            transform::Transform::AddUInt256(u) => {
                add_big_int_transform(&mut t, u);
            }
            transform::Transform::AddUInt512(u) => {
                add_big_int_transform(&mut t, u);
            }
            transform::Transform::AddKeys(keys_map) => {
                let mut add = super::transforms::TransformAddKeys::new();
                let keys = URefMap(keys_map).into();
                add.set_value(protobuf::RepeatedField::from_vec(keys));
                t.set_add_keys(add);
            }
            transform::Transform::Failure(transform::Error::TypeMismatch(
                transform::TypeMismatch { expected, found },
            )) => {
                let mut fail = super::transforms::TransformFailure::new();
                let mut typemismatch_err = super::transforms::TypeMismatch::new();
                typemismatch_err.set_expected(expected.to_owned());
                typemismatch_err.set_found(found.to_owned());
                fail.set_type_mismatch(typemismatch_err);
                t.set_failure(fail);
            }
        };
        t
    }
}

// newtype because trait impl have to be defined in the crate of the type.
pub struct URefMap(BTreeMap<String, contract_ffi::key::Key>);

impl TryFrom<&super::state::NamedKey> for (String, contract_ffi::key::Key) {
    type Error = ParsingError;

    fn try_from(value: &super::state::NamedKey) -> Result<Self, Self::Error> {
        let name = value.get_name().to_string();
        let key = value.get_key().try_into()?;
        Ok((name, key))
    }
}

// Helper method for turning gRPC Vec of NamedKey to domain BTreeMap.
impl TryFrom<&[super::state::NamedKey]> for URefMap {
    type Error = ParsingError;
    fn try_from(from: &[super::state::NamedKey]) -> Result<Self, ParsingError> {
        let mut tree: BTreeMap<String, contract_ffi::key::Key> = BTreeMap::new();
        for nk in from {
            let (name, key) = nk.try_into()?;
            let _ = tree.insert(name, key);
        }
        Ok(URefMap(tree))
    }
}

impl From<URefMap> for Vec<super::state::NamedKey> {
    fn from(uref_map: URefMap) -> Vec<super::state::NamedKey> {
        uref_map
            .0
            .into_iter()
            .map(|(n, k)| {
                let mut nk = super::state::NamedKey::new();
                nk.set_name(n);
                nk.set_key((&k).into());
                nk
            })
            .collect()
    }
}

impl TryFrom<&state::Account_AssociatedKey> for (PublicKey, Weight) {
    type Error = ParsingError;

    fn try_from(value: &state::Account_AssociatedKey) -> Result<Self, Self::Error> {
        // Weight is a newtype wrapper around u8 type.
        if value.get_weight() > u8::max_value().into() {
            parse_error("Key weight cannot be bigger 256.".to_string())
        } else {
            let source = &value.get_public_key();
            if source.len() != 32 {
                return parse_error("Public key has to be exactly 32 bytes long.".to_string());
            }
            let mut pub_key = [0u8; 32];
            pub_key.copy_from_slice(source);
            Ok((
                PublicKey::new(pub_key),
                Weight::new(value.get_weight() as u8),
            ))
        }
    }
}

impl From<&contract_ffi::key::Key> for super::state::Key {
    fn from(key: &contract_ffi::key::Key) -> super::state::Key {
        let mut k = super::state::Key::new();
        match key {
            contract_ffi::key::Key::Account(acc) => {
                let mut key_addr = super::state::Key_Address::new();
                key_addr.set_account(acc.to_vec());
                k.set_address(key_addr);
            }
            contract_ffi::key::Key::Hash(hash) => {
                let mut key_hash = super::state::Key_Hash::new();
                key_hash.set_hash(hash.to_vec());
                k.set_hash(key_hash);
            }
            contract_ffi::key::Key::URef(uref) => {
                let uref: super::state::Key_URef = (*uref).into();
                k.set_uref(uref);
            }
            contract_ffi::key::Key::Local(hash) => {
                let mut key_local = super::state::Key_Local::new();
                key_local.set_hash(hash.to_vec());
                k.set_local(key_local);
            }
        }
        k
    }
}

impl TryFrom<&super::state::Key> for contract_ffi::key::Key {
    type Error = ParsingError;

    fn try_from(ipc_key: &super::state::Key) -> Result<Self, ParsingError> {
        if ipc_key.has_address() {
            let arr = {
                let source = &ipc_key.get_address().account;
                if source.len() != 32 {
                    return parse_error("Account key has to be 32 bytes long.".to_string());
                }
                let mut dest = [0u8; 32];
                dest.copy_from_slice(source);
                dest
            };
            Ok(contract_ffi::key::Key::Account(arr))
        } else if ipc_key.has_hash() {
            let arr = {
                let source = &ipc_key.get_hash().hash;
                if source.len() != 32 {
                    return parse_error("Hash key has to be 32 bytes long.".to_string());
                }
                let mut dest = [0u8; 32];
                dest.copy_from_slice(source);
                dest
            };
            Ok(contract_ffi::key::Key::Hash(arr))
        } else if ipc_key.has_uref() {
            let uref = ipc_key.get_uref().try_into()?;
            Ok(contract_ffi::key::Key::URef(uref))
        } else if ipc_key.has_local() {
            let ipc_local_key = ipc_key.get_local();
            if ipc_local_key.hash.len() != 32 {
                parse_error("Hash of local key have to be 32 bytes long.".to_string())
            } else {
                let mut hash_buff = [0u8; 32];
                hash_buff.copy_from_slice(&ipc_local_key.hash);
                Ok(contract_ffi::key::Key::Local(hash_buff))
            }
        } else {
            parse_error(format!(
                "ipc Key couldn't be parsed to any Key: {:?}",
                ipc_key
            ))
        }
    }
}

impl From<Op> for super::ipc::Op {
    fn from(op: Op) -> super::ipc::Op {
        let mut ipc_op = super::ipc::Op::new();
        match op {
            Op::Read => ipc_op.set_read(super::ipc::ReadOp::new()),
            Op::Write => ipc_op.set_write(super::ipc::WriteOp::new()),
            Op::Add => ipc_op.set_add(super::ipc::AddOp::new()),
            Op::NoOp => ipc_op.set_noop(super::ipc::NoOp::new()),
        };
        ipc_op
    }
}

// Newtype wrapper as rustc requires because trait impl have to be defined in
// the crate of the type.
#[derive(PartialEq, Eq, Clone, Debug)]
pub struct CommitTransforms(HashMap<contract_ffi::key::Key, transform::Transform>);

impl CommitTransforms {
    pub fn get(&self, key: &contract_ffi::key::Key) -> Option<&transform::Transform> {
        self.0.get(&key)
    }

    pub fn value(self) -> HashMap<contract_ffi::key::Key, transform::Transform> {
        self.0
    }
}

impl TryFrom<&[super::transforms::TransformEntry]> for CommitTransforms {
    type Error = ParsingError;

    fn try_from(value: &[super::transforms::TransformEntry]) -> Result<Self, Self::Error> {
        let mut transforms_merged: HashMap<contract_ffi::key::Key, transform::Transform> =
            HashMap::new();
        for named_key in value.iter() {
            let (key, transform): (contract_ffi::key::Key, transform::Transform) =
                named_key.try_into()?;
            utils::add(&mut transforms_merged, key, transform);
        }
        Ok(CommitTransforms(transforms_merged))
    }
}

/// Transforms gRPC TransformEntry into domain tuple of (Key, Transform).
impl TryFrom<&super::transforms::TransformEntry>
    for (contract_ffi::key::Key, transform::Transform)
{
    type Error = ParsingError;
    fn try_from(from: &super::transforms::TransformEntry) -> Result<Self, ParsingError> {
        if from.has_key() {
            if from.has_transform() {
                let t: transform::Transform = from.get_transform().try_into()?;
                let key = from.get_key().try_into()?;
                Ok((key, t))
            } else {
                parse_error("No transform field in TransformEntry".to_owned())
            }
        } else {
            parse_error("No key field in TransformEntry".to_owned())
        }
    }
}

impl From<(contract_ffi::key::Key, transform::Transform)> for super::transforms::TransformEntry {
    fn from((k, t): (contract_ffi::key::Key, transform::Transform)) -> Self {
        let mut tr_entry = super::transforms::TransformEntry::new();
        tr_entry.set_key((&k).into());
        tr_entry.set_transform(t.into());
        tr_entry
    }
}

impl From<ExecutionEffect> for super::ipc::ExecutionEffect {
    fn from(ee: ExecutionEffect) -> super::ipc::ExecutionEffect {
        let mut eff = super::ipc::ExecutionEffect::new();
        let ipc_ops: Vec<super::ipc::OpEntry> = ee
            .ops
            .iter()
            .map(|(k, o)| {
                let mut op_entry = super::ipc::OpEntry::new();
                let ipc_key = k.into();
                let ipc_op = o.clone().into();
                op_entry.set_key(ipc_key);
                op_entry.set_operation(ipc_op);
                op_entry
            })
            .collect();
        let ipc_tran: Vec<super::transforms::TransformEntry> =
            ee.transforms.into_iter().map(Into::into).collect();
        eff.set_op_map(protobuf::RepeatedField::from_vec(ipc_ops));
        eff.set_transform_map(protobuf::RepeatedField::from_vec(ipc_tran));
        eff
    }
}

impl From<RootNotFound> for ipc::RootNotFound {
    fn from(err: RootNotFound) -> ipc::RootNotFound {
        let RootNotFound(missing_root_hash) = err;
        let mut root_missing_err = ipc::RootNotFound::new();
        root_missing_err.set_hash(missing_root_hash.to_vec());
        root_missing_err
    }
}

impl From<TypeMismatch> for transforms::TypeMismatch {
    fn from(type_mismatch: TypeMismatch) -> transforms::TypeMismatch {
        let TypeMismatch { expected, found } = type_mismatch;
        let mut tm = transforms::TypeMismatch::new();
        tm.set_expected(expected);
        tm.set_found(found);
        tm
    }
}

impl From<ExecutionResult> for ipc::DeployResult {
    fn from(er: ExecutionResult) -> ipc::DeployResult {
        match er {
            ExecutionResult::Success {
                effect: effects,
                cost,
            } => {
                let ipc_ee = effects.into();
                let mut deploy_result = ipc::DeployResult::new();
                let mut execution_result = ipc::DeployResult_ExecutionResult::new();
                execution_result.set_effects(ipc_ee);
                execution_result.set_cost(cost);
                deploy_result.set_execution_result(execution_result);
                deploy_result
            }
            ExecutionResult::Failure {
                error: err,
                effect,
                cost,
            } => {
                match err {
                    // TODO(mateusz.gorski): Fix error model for the storage errors.
                    // We don't have separate IPC messages for storage errors
                    // so for the time being they are all reported as "wasm errors".
                    error @ EngineError::InvalidHashLength { .. } => {
                        precondition_failure(error.to_string())
                    }
                    error @ EngineError::InvalidPublicKeyLength { .. } => {
                        precondition_failure(error.to_string())
                    }
                    error @ EngineError::WasmPreprocessingError(_) => {
                        precondition_failure(error.to_string())
                    }
                    error @ EngineError::WasmSerializationError(_) => {
                        precondition_failure(error.to_string())
                    }
                    error @ EngineError::ExecError(
                        ExecutionError::DeploymentAuthorizationFailure,
                    ) => precondition_failure(error.to_string()),
                    EngineError::StorageError(storage_err) => {
                        execution_error(storage_err.to_string(), cost, effect)
                    }
                    error @ EngineError::AuthorizationError => {
                        precondition_failure(error.to_string())
                    }
                    EngineError::MissingSystemContractError(msg) => {
                        execution_error(msg, cost, effect)
                    }
                    error @ EngineError::InsufficientPaymentError => {
                        let msg = error.to_string();
                        execution_error(msg, cost, effect)
                    }
                    error @ EngineError::DeployError => {
                        let msg = error.to_string();
                        execution_error(msg, cost, effect)
                    }
                    error @ EngineError::FinalizationError => {
                        let msg = error.to_string();
                        execution_error(msg, cost, effect)
                    }
                    EngineError::ExecError(exec_error) => match exec_error {
                        ExecutionError::GasLimit => {
                            let mut deploy_result = ipc::DeployResult::new();
                            let deploy_error = {
                                let mut tmp = ipc::DeployError::new();
                                tmp.set_gas_error(ipc::DeployError_OutOfGasError::new());
                                tmp
                            };
                            let exec_result = {
                                let mut tmp = ipc::DeployResult_ExecutionResult::new();
                                tmp.set_error(deploy_error);
                                tmp.set_cost(cost);
                                tmp.set_effects(effect.into());
                                tmp
                            };

                            deploy_result.set_execution_result(exec_result);
                            deploy_result
                        }
                        ExecutionError::KeyNotFound(key) => {
                            let msg = format!("Key {:?} not found.", key);
                            execution_error(msg, cost, effect)
                        }
<<<<<<< HEAD
=======
                        ExecutionError::InvalidNonce {
                            deploy_nonce,
                            expected_nonce,
                        } if deploy_nonce <= expected_nonce => {
                            // Deploys with nonce lower than (or equal to) current account's nonce
                            // will always fail. They won't be repeated
                            // so we treat them as precondition failures.
                            let error_msg = format!("Deploy nonce: {:?} was lower (or equal to) than expected nonce {:?}", deploy_nonce, expected_nonce);
                            precondition_failure(error_msg)
                        }
                        ExecutionError::InvalidNonce {
                            deploy_nonce,
                            expected_nonce,
                        } => {
                            let mut deploy_result = ipc::DeployResult::new();
                            let mut invalid_nonce = ipc::DeployResult_InvalidNonce::new();
                            invalid_nonce.set_deploy_nonce(deploy_nonce);
                            invalid_nonce.set_expected_nonce(expected_nonce);
                            deploy_result.set_invalid_nonce(invalid_nonce);
                            deploy_result
                        }
>>>>>>> 3c9e6f9e
                        ExecutionError::Revert(status) => {
                            let error_msg = format!("Exit code: {}", status);
                            execution_error(error_msg, cost, effect)
                        }
                        ExecutionError::Interpreter(error) => {
                            // If the error happens during contract execution it's mapped to
                            // HostError and wrapped in Interpreter
                            // error, so we may end up with
                            // InterpreterError(HostError(InterpreterError))).
                            // In order to provide clear error messages we have to downcast and
                            // match on the inner error, otherwise we
                            // end up with `Host(Trap(Trap(TrapKind:InterpreterError)))`.
                            // TODO: This really should be happening in the `Executor::exec`.
                            match error.as_host_error() {
                                Some(host_error) => {
                                    let downcasted_error =
                                        host_error.downcast_ref::<ExecutionError>().unwrap();
                                    match downcasted_error {
                                        ExecutionError::Revert(status) => {
                                            let errors_msg = format!("Exit code: {}", status);
                                            execution_error(errors_msg, cost, effect)
                                        }
                                        ExecutionError::KeyNotFound(key) => {
                                            let errors_msg = format!("Key {:?} not found.", key);
                                            execution_error(errors_msg, cost, effect)
                                        }
                                        other => {
                                            execution_error(format!("{:?}", other), cost, effect)
                                        }
                                    }
                                }

                                None => {
                                    let msg = format!("{:?}", error);
                                    execution_error(msg, cost, effect)
                                }
                            }
                        }
                        // TODO(mateusz.gorski): Be more specific about execution errors
                        other => {
                            let msg = format!("{:?}", other);
                            execution_error(msg, cost, effect)
                        }
                    },
                }
            }
        }
    }
}

pub fn grpc_response_from_commit_result<H>(
    prestate_hash: Blake2bHash,
    input: Result<CommitResult, H::Error>,
) -> ipc::CommitResponse
where
    H: History,
    H::Error: Into<EngineError> + std::fmt::Debug,
{
    match input {
        Ok(CommitResult::RootNotFound) => {
            logging::log_warning("RootNotFound");
            let mut root = ipc::RootNotFound::new();
            root.set_hash(prestate_hash.to_vec());
            let mut tmp_res = ipc::CommitResponse::new();
            tmp_res.set_missing_prestate(root);
            tmp_res
        }
        Ok(CommitResult::Success(post_state_hash)) => {
            let mut properties: BTreeMap<String, String> = BTreeMap::new();

            properties.insert(
                "post-state-hash".to_string(),
                format!("{:?}", post_state_hash),
            );

            properties.insert("success".to_string(), true.to_string());

            logging::log_details(
                log_level::LogLevel::Info,
                "effects applied; new state hash is: {post-state-hash}".to_owned(),
                properties,
            );

            let mut commit_result = ipc::CommitResult::new();
            let mut tmp_res = ipc::CommitResponse::new();
            commit_result.set_poststate_hash(post_state_hash.to_vec());
            tmp_res.set_success(commit_result);
            tmp_res
        }
        Ok(CommitResult::KeyNotFound(key)) => {
            logging::log_warning("KeyNotFound");
            let mut commit_response = ipc::CommitResponse::new();
            commit_response.set_key_not_found((&key).into());
            commit_response
        }
        Ok(CommitResult::TypeMismatch(type_mismatch)) => {
            logging::log_warning("TypeMismatch");
            let mut commit_response = ipc::CommitResponse::new();
            commit_response.set_type_mismatch(type_mismatch.into());
            commit_response
        }
        // TODO(mateusz.gorski): We should be more specific about errors here.
        Err(storage_error) => {
            let log_message = format!("storage error {:?} when applying effects", storage_error);
            logging::log_error(&log_message);
            let mut err = ipc::PostEffectsError::new();
            let mut tmp_res = ipc::CommitResponse::new();
            err.set_message(format!("{:?}", storage_error));
            tmp_res.set_failed_transform(err);
            tmp_res
        }
    }
}

impl From<ipc::DeployPayload_oneof_payload> for ExecutableDeployItem {
    fn from(deploy_payload: ipc::DeployPayload_oneof_payload) -> Self {
        match deploy_payload {
            ipc::DeployPayload_oneof_payload::deploy_code(deploy_code) => {
                ExecutableDeployItem::ModuleBytes {
                    module_bytes: deploy_code.code,
                    args: deploy_code.args,
                }
            }
            ipc::DeployPayload_oneof_payload::stored_contract_hash(stored_contract_hash) => {
                ExecutableDeployItem::StoredContractByHash {
                    hash: stored_contract_hash.hash,
                    args: stored_contract_hash.args,
                }
            }
            ipc::DeployPayload_oneof_payload::stored_contract_name(stored_contract_name) => {
                ExecutableDeployItem::StoredContractByName {
                    name: stored_contract_name.stored_contract_name,
                    args: stored_contract_name.args,
                }
            }
            ipc::DeployPayload_oneof_payload::stored_contract_uref(stored_contract_uref) => {
                ExecutableDeployItem::StoredContractByURef {
                    uref: stored_contract_uref.uref,
                    args: stored_contract_uref.args,
                }
            }
        }
    }
}

/// Constructs an instance of [[ipc::DeployResult]] with an error set to
/// [[ipc::DeployError_PreconditionFailure]].
fn precondition_failure(msg: String) -> ipc::DeployResult {
    let mut deploy_result = ipc::DeployResult::new();
    let mut precondition_failure = ipc::DeployResult_PreconditionFailure::new();
    precondition_failure.set_message(msg);
    deploy_result.set_precondition_failure(precondition_failure);
    deploy_result
}

/// Constructs an instance of [[ipc::DeployResult]] with error set to
/// [[ipc::DeployError_ExecutionError]].
fn execution_error(msg: String, cost: u64, effect: ExecutionEffect) -> ipc::DeployResult {
    let mut deploy_result = ipc::DeployResult::new();
    let deploy_error = {
        let mut tmp = ipc::DeployError::new();
        let mut err = ipc::DeployError_ExecutionError::new();
        err.set_message(msg.to_owned());
        tmp.set_exec_error(err);
        tmp
    };
    let execution_result = {
        let mut tmp = ipc::DeployResult_ExecutionResult::new();
        tmp.set_error(deploy_error);
        tmp.set_cost(cost);
        tmp.set_effects(effect.into());
        tmp
    };
    deploy_result.set_execution_result(execution_result);
    deploy_result
}

pub fn to_domain_validators(bond: &ipc::Bond) -> Result<(PublicKey, U512), String> {
    let pk = PublicKey::try_from(bond.get_validator_public_key())
        .map_err(|_| "Public key has to be exactly 32 bytes long.")?;
    match bond.get_stake().try_into() {
        Ok(bond) => Ok((pk, bond)),
        Err(err) => {
            let err_msg = format!("{:?}", err);
            Err(err_msg)
        }
    }
}

#[cfg(test)]
mod tests {
    use std::collections::HashMap;
    use std::convert::TryInto;

    use proptest::prelude::*;

    use contract_ffi::gens::{account_arb, contract_arb, key_arb, uref_map_arb, value_arb};
    use contract_ffi::key::Key;
    use contract_ffi::uref::{AccessRights, URef};
    use engine_core::engine_state::error::Error::ExecError;
    use engine_core::engine_state::error::{Error as EngineError, RootNotFound};
    use engine_core::engine_state::execution_effect::ExecutionEffect;
    use engine_core::engine_state::execution_result::ExecutionResult;
    use engine_core::execution::Error;
    use engine_shared::newtypes::Blake2bHash;
    use engine_shared::transform::gens::transform_arb;
    use engine_shared::transform::Transform;

    use crate::engine_server::mappings::CommitTransforms;

    use super::execution_error;
    use super::ipc;
    use super::state;
    use super::transforms;

    // Test that wasm_error function actually returns DeployResult with result set
    // to WasmError
    #[test]
    fn wasm_error_result() {
        let error_msg = "ExecError";
        let mut result = execution_error(error_msg.to_owned(), 0, Default::default());
        assert!(result.has_execution_result());
        let mut exec_result = result.take_execution_result();
        assert!(exec_result.has_error());
        let mut ipc_error = exec_result.take_error();
        assert!(ipc_error.has_exec_error());
        let ipc_exec_error = ipc_error.take_exec_error();
        let ipc_error_msg = ipc_exec_error.get_message();
        assert_eq!(ipc_error_msg, error_msg);
    }

    #[test]
    fn deploy_result_to_ipc_missing_root() {
        let root_hash: Blake2bHash = [1u8; 32].into();
        let mut result: ipc::RootNotFound = RootNotFound(root_hash).into();
        let ipc_missing_hash = result.take_hash();
        assert_eq!(root_hash.to_vec(), ipc_missing_hash);
    }

    #[test]
    fn deploy_result_to_ipc_success() {
        let input_transforms: HashMap<Key, Transform> = {
            let mut tmp_map = HashMap::new();
            tmp_map.insert(
                Key::URef(URef::new([1u8; 32], AccessRights::ADD)),
                Transform::AddInt32(10),
            );
            tmp_map
        };
        let execution_effect: ExecutionEffect =
            ExecutionEffect::new(HashMap::new(), input_transforms.clone());
        let cost: u64 = 123;
        let execution_result: ExecutionResult = ExecutionResult::Success {
            effect: execution_effect,
            cost,
        };
        let mut ipc_deploy_result: ipc::DeployResult = execution_result.into();
        assert!(ipc_deploy_result.has_execution_result());
        let mut success = ipc_deploy_result.take_execution_result();
        assert_eq!(success.get_cost(), cost);

        // Extract transform map from the IPC message and parse it back to the domain
        let ipc_transforms: HashMap<Key, Transform> = {
            let mut ipc_effects = success.take_effects();
            let ipc_effects_tnfs = ipc_effects.take_transform_map().into_vec();
            ipc_effects_tnfs
                .iter()
                .map(|e| e.try_into())
                .collect::<Result<HashMap<Key, Transform>, _>>()
                .unwrap()
        };
        assert_eq!(&input_transforms, &ipc_transforms);
    }

    fn into_execution_failure<E: Into<EngineError>>(error: E, cost: u64) -> ExecutionResult {
        ExecutionResult::Failure {
            error: error.into(),
            effect: Default::default(),
            cost,
        }
    }

    fn test_cost<E: Into<EngineError>>(expected_cost: u64, err: E) -> u64 {
        let execution_failure = into_execution_failure(err, expected_cost);
        let ipc_deploy_result: ipc::DeployResult = execution_failure.into();
        assert!(ipc_deploy_result.has_execution_result());
        let success = ipc_deploy_result.get_execution_result();
        success.get_cost()
    }

    #[test]
    fn storage_error_has_cost() {
        use engine_storage::error::Error::*;
        let cost: u64 = 100;
        // TODO: actually create an Rkv error
        // assert_eq!(test_cost(cost, RkvError("Error".to_owned())), cost);
        let bytesrepr_err = contract_ffi::bytesrepr::Error::EarlyEndOfStream;
        assert_eq!(test_cost(cost, BytesRepr(bytesrepr_err)), cost);
    }

    #[test]
    fn exec_err_has_cost() {
        let cost: u64 = 100;
        // GasLimit error is treated differently at the moment so test separately
        assert_eq!(
            test_cost(cost, engine_core::execution::Error::GasLimit),
            cost
        );
        // for the time being all other execution errors are treated in the same way
        let forged_ref_error = engine_core::execution::Error::ForgedReference(URef::new(
            [1u8; 32],
            AccessRights::READ_ADD_WRITE,
        ));
        assert_eq!(test_cost(cost, forged_ref_error), cost);
    }

    #[test]
    fn commit_effects_merges_transforms() {
        // Tests that transforms made to the same key are merged instead of lost.
        let key = Key::Hash([1u8; 32]);
        let setup: Vec<transforms::TransformEntry> = {
            let transform_entry_first = {
                let mut tmp = transforms::TransformEntry::new();
                tmp.set_key((&key).into());
                tmp.set_transform(Transform::Write(contract_ffi::value::Value::Int32(12)).into());
                tmp
            };
            let transform_entry_second = {
                let mut tmp = transforms::TransformEntry::new();
                tmp.set_key((&key).into());
                tmp.set_transform(Transform::AddInt32(10).into());
                tmp
            };
            vec![transform_entry_first, transform_entry_second]
        };
        let setup_slice: &[transforms::TransformEntry] = &setup;
        let commit: CommitTransforms = setup_slice
            .try_into()
            .expect("Transforming [state::TransformEntry] into CommitTransforms should work.");
        let expected_transform = Transform::Write(contract_ffi::value::Value::Int32(22i32));
        let commit_transform = commit.get(&key);
        assert!(commit_transform.is_some());
        assert_eq!(expected_transform, *commit_transform.unwrap())
    }

    #[test]
    fn revert_error_maps_to_execution_error() {
        let revert_error = Error::Revert(10);
        let exec_result = ExecutionResult::Failure {
            error: ExecError(revert_error),
            effect: Default::default(),
            cost: 10,
        };
        let ipc_result: ipc::DeployResult = exec_result.into();
        assert!(ipc_result.has_execution_result());
        let ipc_execution_result = ipc_result.get_execution_result();
        assert_eq!(ipc_execution_result.cost, 10);
        assert_eq!(
            ipc_execution_result.get_error().get_exec_error().message,
            "Exit code: 10"
        );
    }

    proptest! {
        #[test]
        fn key_roundtrip(key in key_arb()) {
            let ipc_key: super::state::Key = (&key).into();
            let key_back: Key = (&ipc_key).try_into().expect("Transforming state::Key into domain Key should succeed.");
            assert_eq!(key_back, key)
        }

        #[test]
        fn uref_map_roundtrip(uref_map in uref_map_arb(10)) {
            let uref_map_newtype = super::URefMap(uref_map.clone());
            let ipc_uref_map: Vec<state::NamedKey> = uref_map_newtype.into();
            let ipc_urefs_slice: &[state::NamedKey] = &ipc_uref_map;
            let uref_map_back: super::URefMap = ipc_urefs_slice.try_into()
                .expect("Transforming Vec<state::NamedKey> to URefMap should succeed.");
            assert_eq!(uref_map, uref_map_back.0)
        }

        #[test]
        fn account_roundtrip(account in account_arb()) {
            let ipc_account: super::state::Account = account.clone().into();
            let account_back = (&ipc_account).try_into()
                .expect("Transforming state::Account into domain Account should succeed.");
            assert_eq!(account, account_back)
        }

        #[test]
        fn contract_roundtrip(contract in contract_arb()) {
            let ipc_contract: super::state::Contract = contract.clone().into();
            let contract_back = (&ipc_contract).try_into()
                .expect("Transforming state::Contract into domain Contract should succeed.");
            assert_eq!(contract, contract_back)
        }

        #[test]
        fn value_roundtrip(value in value_arb()) {
            let ipc_value: super::state::Value = value.clone().into();
            let value_back = (&ipc_value).try_into()
                .expect("Transforming state::Value into domain Value should succeed.");
            assert_eq!(value, value_back)
        }

        #[test]
        fn transform_entry_roundtrip(key in key_arb(), transform in transform_arb()) {
            let transform_entry: transforms::TransformEntry = (key, transform.clone()).into();
            let tuple: (Key, Transform) = (&transform_entry).try_into()
                .expect("Transforming TransformEntry into (Key, Transform) tuple should work.");
            assert_eq!(tuple, (key, transform))
        }

    }
}<|MERGE_RESOLUTION|>--- conflicted
+++ resolved
@@ -766,30 +766,6 @@
                             let msg = format!("Key {:?} not found.", key);
                             execution_error(msg, cost, effect)
                         }
-<<<<<<< HEAD
-=======
-                        ExecutionError::InvalidNonce {
-                            deploy_nonce,
-                            expected_nonce,
-                        } if deploy_nonce <= expected_nonce => {
-                            // Deploys with nonce lower than (or equal to) current account's nonce
-                            // will always fail. They won't be repeated
-                            // so we treat them as precondition failures.
-                            let error_msg = format!("Deploy nonce: {:?} was lower (or equal to) than expected nonce {:?}", deploy_nonce, expected_nonce);
-                            precondition_failure(error_msg)
-                        }
-                        ExecutionError::InvalidNonce {
-                            deploy_nonce,
-                            expected_nonce,
-                        } => {
-                            let mut deploy_result = ipc::DeployResult::new();
-                            let mut invalid_nonce = ipc::DeployResult_InvalidNonce::new();
-                            invalid_nonce.set_deploy_nonce(deploy_nonce);
-                            invalid_nonce.set_expected_nonce(expected_nonce);
-                            deploy_result.set_invalid_nonce(invalid_nonce);
-                            deploy_result
-                        }
->>>>>>> 3c9e6f9e
                         ExecutionError::Revert(status) => {
                             let error_msg = format!("Exit code: {}", status);
                             execution_error(error_msg, cost, effect)

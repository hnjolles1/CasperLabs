extern "C" {
    pub fn read_value(key_ptr: *const u8, key_size: usize, output_size: *mut usize) -> i32;
    pub fn read_value_local(key_ptr: *const u8, key_size: usize, output_size: *mut usize) -> i32;
    pub fn write(key_ptr: *const u8, key_size: usize, value_ptr: *const u8, value_size: usize);
    pub fn write_local(
        key_ptr: *const u8,
        key_size: usize,
        value_ptr: *const u8,
        value_size: usize,
    );
    pub fn add(key_ptr: *const u8, key_size: usize, value_ptr: *const u8, value_size: usize);
    pub fn new_uref(key_ptr: *mut u8, value_ptr: *const u8, value_size: usize);
    pub fn store_function(
        function_name_ptr: *const u8,
        function_name_size: usize,
        named_keys_ptr: *const u8,
        named_keys_size: usize,
        uref_addr_ptr: *const u8,
    );
    pub fn store_function_at_hash(
        function_name_ptr: *const u8,
        function_name_size: usize,
        named_keys_ptr: *const u8,
        named_keys_size: usize,
        hash_ptr: *const u8,
    );
    pub fn load_named_keys(total_keys: *mut usize, result_size: *mut usize) -> i32;
    pub fn load_arg(i: u32) -> isize;
<<<<<<< HEAD
=======
    pub fn get_arg(index: usize, dest_ptr: *mut u8, dest_size: usize) -> i32;
    pub fn get_arg_size(index: usize, dest_size: *mut usize) -> i32;
>>>>>>> 7d61732e
    pub fn ret(
        value_ptr: *const u8,
        value_size: usize,
        // extra urefs known by the current contract to make available to the caller
        extra_urefs_ptr: *const u8,
        extra_urefs_size: usize,
    ) -> !;
    pub fn call_contract(
        key_ptr: *const u8,
        key_size: usize,
        args_ptr: *const u8,
        args_size: usize,
        // extra urefs known by the caller to make available to the callee
        extra_urefs_ptr: *const u8,
        extra_urefs_size: usize,
<<<<<<< HEAD
        result_size: *mut usize,
    ) -> i32;
    pub fn get_key(name_ptr: *const u8, name_size: usize) -> usize;
=======
    ) -> usize;
    pub fn get_call_result(res_ptr: *mut u8); //can only be called after `call_contract`
    pub fn get_key(
        name_ptr: *const u8,
        name_size: usize,
        output_ptr: *mut u8,
        output_size: usize,
        bytes_written_ptr: *mut usize,
    ) -> i32;
>>>>>>> 7d61732e
    pub fn has_key(name_ptr: *const u8, name_size: usize) -> i32;
    pub fn put_key(name_ptr: *const u8, name_size: usize, key_ptr: *const u8, key_size: usize);
    pub fn revert(status: u32) -> !;
    pub fn is_valid(value_ptr: *const u8, value_size: usize) -> i32;
    pub fn add_associated_key(public_key_ptr: *const u8, weight: i32) -> i32;
    pub fn remove_associated_key(public_key_ptr: *const u8) -> i32;
    pub fn update_associated_key(public_key_ptr: *const u8, weight: i32) -> i32;
    pub fn set_action_threshold(permission_level: u32, threshold: i32) -> i32;
    pub fn remove_key(name_ptr: *const u8, name_size: usize);
    pub fn get_caller(dest_ptr: *const u8);
    pub fn create_purse(purse_id_ptr: *const u8, purse_id_size: usize) -> i32;
    pub fn transfer_to_account(
        target_ptr: *const u8,
        target_size: usize,
        amount_ptr: *const u8,
        amount_size: usize,
    ) -> i32;
    pub fn get_blocktime(dest_ptr: *const u8);
    pub fn transfer_from_purse_to_account(
        source_ptr: *const u8,
        source_size: usize,
        target_ptr: *const u8,
        target_size: usize,
        amount_ptr: *const u8,
        amount_size: usize,
    ) -> i32;
    pub fn transfer_from_purse_to_purse(
        source_ptr: *const u8,
        source_size: usize,
        target_ptr: *const u8,
        target_size: usize,
        amount_ptr: *const u8,
        amount_size: usize,
    ) -> i32;
    pub fn get_balance(
        purse_id_ptr: *const u8,
        purse_id_size: usize,
        output_size: *mut usize,
    ) -> i32;
    pub fn get_phase(dest_ptr: *mut u8);
    pub fn upgrade_contract_at_uref(
        name_ptr: *const u8,
        name_size: usize,
        key_ptr: *const u8,
        key_size: usize,
    ) -> i32;
    pub fn get_system_contract(
        system_contract_index: u32,
        dest_ptr: *mut u8,
        dest_size: usize,
    ) -> i32;
    pub fn get_main_purse(dest_ptr: *mut u8);
    pub fn read_host_buffer(dest_ptr: *mut u8, dest_size: usize, bytes_written: *mut usize) -> i32;

}<|MERGE_RESOLUTION|>--- conflicted
+++ resolved
@@ -26,11 +26,8 @@
     );
     pub fn load_named_keys(total_keys: *mut usize, result_size: *mut usize) -> i32;
     pub fn load_arg(i: u32) -> isize;
-<<<<<<< HEAD
-=======
     pub fn get_arg(index: usize, dest_ptr: *mut u8, dest_size: usize) -> i32;
     pub fn get_arg_size(index: usize, dest_size: *mut usize) -> i32;
->>>>>>> 7d61732e
     pub fn ret(
         value_ptr: *const u8,
         value_size: usize,
@@ -46,11 +43,7 @@
         // extra urefs known by the caller to make available to the callee
         extra_urefs_ptr: *const u8,
         extra_urefs_size: usize,
-<<<<<<< HEAD
         result_size: *mut usize,
-    ) -> i32;
-    pub fn get_key(name_ptr: *const u8, name_size: usize) -> usize;
-=======
     ) -> usize;
     pub fn get_call_result(res_ptr: *mut u8); //can only be called after `call_contract`
     pub fn get_key(
@@ -60,7 +53,6 @@
         output_size: usize,
         bytes_written_ptr: *mut usize,
     ) -> i32;
->>>>>>> 7d61732e
     pub fn has_key(name_ptr: *const u8, name_size: usize) -> i32;
     pub fn put_key(name_ptr: *const u8, name_size: usize, key_ptr: *const u8, key_size: usize);
     pub fn revert(status: u32) -> !;

--- conflicted
+++ resolved
@@ -48,15 +48,9 @@
             .with_session_code(
                 "state_initializer.wasm",
                 (
-<<<<<<< HEAD
-                    account_1_public_key.value().to_vec(),
-                    account_1_amount,
-                    account_2_public_key.value().to_vec(),
-=======
                     account_1_public_key,
                     account_1_initial_amount,
                     account_2_public_key,
->>>>>>> 02c94865
                 ),
             )
             .with_payment_code(STANDARD_PAYMENT_WASM, (U512::from(MAX_PAYMENT),))

use std::collections::HashMap;

use crate::support::test_support::{
    WasmTestBuilder, DEFAULT_BLOCK_TIME, STANDARD_PAYMENT_CONTRACT,
};

use contract_ffi::base16;

use contract_ffi::key::Key;
use contract_ffi::value::account::PurseId;
use contract_ffi::value::U512;
use engine_core::engine_state::MAX_PAYMENT;
use engine_shared::transform::Transform;

const GENESIS_ADDR: [u8; 32] = [6u8; 32];
const ACCOUNT_1_ADDR: [u8; 32] = [1u8; 32];
const TEST_PURSE_NAME: &str = "test_purse";
const ACCOUNT_1_INITIAL_BALANCE: u64 = MAX_PAYMENT;

fn get_purse_key_from_mint_transform(mint_transform: &Transform) -> Key {
    let keys = if let Transform::AddKeys(keys) = mint_transform {
        keys
    } else {
        panic!(
            "Mint transform is expected to be an AddKeys variant instead got {:?}",
            mint_transform
        );
    };

    // Exactly one new key which is the new purse created
    assert_eq!(keys.len(), 1);
    let (map_key, map_value) = keys.iter().nth(0).unwrap();

    // Decode uref name
    assert!(
        map_key.starts_with("uref-"),
        format!(
            "expected uref to start with uref- but the map contains {:?}",
            keys
        )
    );

    let decoded_purse_id = base16::decode_lower(&map_key[5..69]).expect("should decode base16");
    assert_eq!(decoded_purse_id.len(), 32);

    *map_value
}

#[ignore]
#[test]
fn should_insert_mint_add_keys_transform() {
    let mint_transform: &Transform = {
        let result = WasmTestBuilder::default()
            .run_genesis(GENESIS_ADDR, HashMap::new())
            .exec_with_args(
                GENESIS_ADDR,
                STANDARD_PAYMENT_CONTRACT,
                (U512::from(MAX_PAYMENT),),
                "transfer_purse_to_account.wasm",
                (ACCOUNT_1_ADDR, U512::from(ACCOUNT_1_INITIAL_BALANCE)),
                DEFAULT_BLOCK_TIME,
<<<<<<< HEAD
                1,
=======
                [1; 32],
                (ACCOUNT_1_ADDR,),
>>>>>>> 0f4aff5f
            )
            .expect_success()
            .commit()
            .exec_with_args(
                ACCOUNT_1_ADDR,
                STANDARD_PAYMENT_CONTRACT,
                (U512::from(MAX_PAYMENT),),
                "create_purse_01.wasm",
                (TEST_PURSE_NAME,),
                DEFAULT_BLOCK_TIME,
<<<<<<< HEAD
                1,
=======
                [1; 32],
                (TEST_PURSE_NAME,),
>>>>>>> 0f4aff5f
            )
            .expect_success()
            .commit()
            .finish();

        let mint_contract_uref = result.builder().get_mint_contract_uref();
        &result.builder().get_transforms()[0][&mint_contract_uref.remove_access_rights().into()]
    };

    get_purse_key_from_mint_transform(mint_transform); // <-- assert equivalent
}

#[ignore]
#[test]
fn should_insert_into_account_known_urefs() {
    let account_1 = WasmTestBuilder::default()
        .run_genesis(GENESIS_ADDR, HashMap::new())
        .exec_with_args(
            GENESIS_ADDR,
            STANDARD_PAYMENT_CONTRACT,
            (U512::from(MAX_PAYMENT),),
            "transfer_purse_to_account.wasm",
            (ACCOUNT_1_ADDR, U512::from(ACCOUNT_1_INITIAL_BALANCE)),
            DEFAULT_BLOCK_TIME,
<<<<<<< HEAD
            1,
=======
            [1; 32],
            (ACCOUNT_1_ADDR,),
>>>>>>> 0f4aff5f
        )
        .expect_success()
        .commit()
        .exec_with_args(
            ACCOUNT_1_ADDR,
            STANDARD_PAYMENT_CONTRACT,
            (U512::from(MAX_PAYMENT),),
            "create_purse_01.wasm",
            (TEST_PURSE_NAME,),
            DEFAULT_BLOCK_TIME,
<<<<<<< HEAD
            1,
=======
            [1; 32],
            (TEST_PURSE_NAME,),
>>>>>>> 0f4aff5f
        )
        .expect_success()
        .commit()
        .finish()
        .builder()
        .get_account(Key::Account(ACCOUNT_1_ADDR))
        .expect("should have account");

    assert!(
        account_1.urefs_lookup().contains_key(TEST_PURSE_NAME),
        "account_1 known_urefs should include test purse"
    );
}

#[ignore]
#[test]
fn should_create_usable_purse_id() {
    let mut builder = WasmTestBuilder::default();
    let purse_key = *builder
        .run_genesis(GENESIS_ADDR, HashMap::new())
        .exec_with_args(
            GENESIS_ADDR,
            STANDARD_PAYMENT_CONTRACT,
            (U512::from(MAX_PAYMENT),),
            "transfer_purse_to_account.wasm",
            (ACCOUNT_1_ADDR, U512::from(ACCOUNT_1_INITIAL_BALANCE)),
            DEFAULT_BLOCK_TIME,
<<<<<<< HEAD
            1,
=======
            [1; 32],
            (ACCOUNT_1_ADDR,),
>>>>>>> 0f4aff5f
        )
        .expect_success()
        .commit()
        .exec_with_args(
            ACCOUNT_1_ADDR,
            STANDARD_PAYMENT_CONTRACT,
            (U512::from(MAX_PAYMENT),),
            "create_purse_01.wasm",
            (TEST_PURSE_NAME,),
            DEFAULT_BLOCK_TIME,
<<<<<<< HEAD
            1,
=======
            [1; 32],
            (TEST_PURSE_NAME,),
>>>>>>> 0f4aff5f
        )
        .expect_success()
        .commit()
        .finish()
        .builder()
        .get_account(Key::Account(ACCOUNT_1_ADDR))
        .expect("should have account")
        .urefs_lookup()
        .get(TEST_PURSE_NAME)
        .expect("should have known_uref");

    let purse_id = PurseId::new(*purse_key.as_uref().expect("should have uref"));

    let purse_balance = builder.get_purse_balance(purse_id);
    assert_eq!(
        purse_balance,
        U512::from(0),
        "when created directly a purse has 0 balance"
    );
}<|MERGE_RESOLUTION|>--- conflicted
+++ resolved
@@ -59,12 +59,7 @@
                 "transfer_purse_to_account.wasm",
                 (ACCOUNT_1_ADDR, U512::from(ACCOUNT_1_INITIAL_BALANCE)),
                 DEFAULT_BLOCK_TIME,
-<<<<<<< HEAD
-                1,
-=======
                 [1; 32],
-                (ACCOUNT_1_ADDR,),
->>>>>>> 0f4aff5f
             )
             .expect_success()
             .commit()
@@ -75,12 +70,7 @@
                 "create_purse_01.wasm",
                 (TEST_PURSE_NAME,),
                 DEFAULT_BLOCK_TIME,
-<<<<<<< HEAD
-                1,
-=======
                 [1; 32],
-                (TEST_PURSE_NAME,),
->>>>>>> 0f4aff5f
             )
             .expect_success()
             .commit()
@@ -105,12 +95,7 @@
             "transfer_purse_to_account.wasm",
             (ACCOUNT_1_ADDR, U512::from(ACCOUNT_1_INITIAL_BALANCE)),
             DEFAULT_BLOCK_TIME,
-<<<<<<< HEAD
-            1,
-=======
             [1; 32],
-            (ACCOUNT_1_ADDR,),
->>>>>>> 0f4aff5f
         )
         .expect_success()
         .commit()
@@ -121,12 +106,7 @@
             "create_purse_01.wasm",
             (TEST_PURSE_NAME,),
             DEFAULT_BLOCK_TIME,
-<<<<<<< HEAD
-            1,
-=======
             [1; 32],
-            (TEST_PURSE_NAME,),
->>>>>>> 0f4aff5f
         )
         .expect_success()
         .commit()
@@ -154,12 +134,7 @@
             "transfer_purse_to_account.wasm",
             (ACCOUNT_1_ADDR, U512::from(ACCOUNT_1_INITIAL_BALANCE)),
             DEFAULT_BLOCK_TIME,
-<<<<<<< HEAD
-            1,
-=======
             [1; 32],
-            (ACCOUNT_1_ADDR,),
->>>>>>> 0f4aff5f
         )
         .expect_success()
         .commit()
@@ -170,12 +145,7 @@
             "create_purse_01.wasm",
             (TEST_PURSE_NAME,),
             DEFAULT_BLOCK_TIME,
-<<<<<<< HEAD
-            1,
-=======
             [1; 32],
-            (TEST_PURSE_NAME,),
->>>>>>> 0f4aff5f
         )
         .expect_success()
         .commit()

use contract_ffi::value::U512;
use engine_core::engine_state::MAX_PAYMENT;

use crate::support::test_support::{
    InMemoryWasmTestBuilder, DEFAULT_BLOCK_TIME, STANDARD_PAYMENT_CONTRACT,
};
use crate::test::{DEFAULT_ACCOUNT_ADDR, DEFAULT_GENESIS_CONFIG};

#[ignore]
#[test]
fn should_not_fail_deserializing() {
<<<<<<< HEAD
    let result = InMemoryWasmTestBuilder::default()
        .run_genesis(GENESIS_ADDR, HashMap::new())
=======
    let is_error = InMemoryWasmTestBuilder::default()
        .run_genesis(&DEFAULT_GENESIS_CONFIG)
>>>>>>> ef50aa73
        .exec_with_args(
            DEFAULT_ACCOUNT_ADDR,
            STANDARD_PAYMENT_CONTRACT,
            (U512::from(MAX_PAYMENT),),
            "deserialize_error.wasm",
            (DEFAULT_ACCOUNT_ADDR,),
            DEFAULT_BLOCK_TIME,
            [1u8; 32],
        )
        .commit()
        .finish();

    assert!(result.builder().is_error());
}<|MERGE_RESOLUTION|>--- conflicted
+++ resolved
@@ -9,13 +9,8 @@
 #[ignore]
 #[test]
 fn should_not_fail_deserializing() {
-<<<<<<< HEAD
     let result = InMemoryWasmTestBuilder::default()
-        .run_genesis(GENESIS_ADDR, HashMap::new())
-=======
-    let is_error = InMemoryWasmTestBuilder::default()
         .run_genesis(&DEFAULT_GENESIS_CONFIG)
->>>>>>> ef50aa73
         .exec_with_args(
             DEFAULT_ACCOUNT_ADDR,
             STANDARD_PAYMENT_CONTRACT,

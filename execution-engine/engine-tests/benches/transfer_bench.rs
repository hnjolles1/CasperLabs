#[macro_use]
extern crate criterion;
extern crate contract_ffi;
extern crate engine_core;
extern crate engine_shared;
extern crate engine_storage;

use criterion::{Criterion, Throughput};
use tempfile::TempDir;

use casperlabs_engine_tests::support::test_support::{
<<<<<<< HEAD
    DeployBuilder, ExecRequestBuilder, LmdbWasmTestBuilder, WasmTestResult,
    STANDARD_PAYMENT_CONTRACT,
=======
    DeployItemBuilder, ExecuteRequestBuilder, LmdbWasmTestBuilder, WasmTestResult,
    DEFAULT_BLOCK_TIME, STANDARD_PAYMENT_CONTRACT,
>>>>>>> 1fe0d30b
};
use casperlabs_engine_tests::test::{DEFAULT_ACCOUNT_ADDR, DEFAULT_GENESIS_CONFIG};
use contract_ffi::value::account::PublicKey;
use contract_ffi::value::U512;
use engine_core::engine_state::EngineConfig;
use engine_core::engine_state::MAX_PAYMENT;
use engine_storage::global_state::lmdb::LmdbGlobalState;

/// Size of batch used in multiple execs benchmark, and multiple deploys per exec cases.
const TRANSFER_BATCH_SIZE: u64 = 3;

const TARGET_ADDR: [u8; 32] = [127; 32];

fn engine_with_payments() -> EngineConfig {
    EngineConfig::new().set_use_payment_code(true)
}

fn bootstrap(accounts: &[PublicKey]) -> (WasmTestResult<LmdbGlobalState>, TempDir) {
    let accounts_bytes: Vec<Vec<u8>> = accounts
        .iter()
        .map(|public_key| public_key.value().to_vec())
        .collect();
    let amount = U512::one();

    let data_dir = TempDir::new().expect("should create temp dir");

    let exec_request = {
        let deploy = DeployBuilder::new()
            .with_address(DEFAULT_ACCOUNT_ADDR)
            .with_payment_code(STANDARD_PAYMENT_CONTRACT, (U512::from(MAX_PAYMENT),))
            .with_session_code("create_accounts.wasm", (accounts_bytes, amount))
            .with_deploy_hash([1u8; 32])
            .with_authorization_keys(&[PublicKey::new(DEFAULT_ACCOUNT_ADDR)])
            .build();
        ExecRequestBuilder::from_deploy(deploy).build()
    };

    let result = LmdbWasmTestBuilder::new_with_config(&data_dir.path(), engine_with_payments())
        .run_genesis(&DEFAULT_GENESIS_CONFIG)
        .exec_with_exec_request(exec_request)
        .expect_success()
        .commit()
        .finish();

    (result, data_dir)
}

/// Uses multiple exec requests with a single deploy to transfer tokens. Executes all transfers in
/// batch determined by value of TRANSFER_BATCH_SIZE.
fn transfer_to_account_multiple_execs(builder: &mut LmdbWasmTestBuilder, account: PublicKey) {
    let amount = U512::one();

    // To see raw numbers take current time
    for i in 0..TRANSFER_BATCH_SIZE {
        let exec_request = {
            let deploy = DeployBuilder::new()
                .with_address(DEFAULT_ACCOUNT_ADDR)
                .with_payment_code(STANDARD_PAYMENT_CONTRACT, (U512::from(MAX_PAYMENT),))
                .with_session_code("transfer_to_existing_account.wasm", (account, amount))
                .with_deploy_hash([2 + i as u8; 32])
                .with_authorization_keys(&[PublicKey::new(DEFAULT_ACCOUNT_ADDR)])
                .build();
            ExecRequestBuilder::from_deploy(deploy).build()
        };
        builder
            .exec_with_exec_request(exec_request)
            .expect_success()
            .commit();
    }
}

/// Executes multiple deploys per single exec with based on TRANSFER_BATCH_SIZE.
fn transfer_to_account_multiple_deploys(builder: &mut LmdbWasmTestBuilder, account: PublicKey) {
    let mut exec_builder = ExecuteRequestBuilder::new();

    for i in 0..TRANSFER_BATCH_SIZE {
        let deploy = DeployItemBuilder::default()
            .with_address(DEFAULT_ACCOUNT_ADDR)
            .with_payment_code(STANDARD_PAYMENT_CONTRACT, (U512::from(MAX_PAYMENT),))
            .with_session_code("transfer_to_existing_account.wasm", (account, U512::one()))
            .with_authorization_keys(&[PublicKey::new(DEFAULT_ACCOUNT_ADDR)])
            .with_deploy_hash([2 + i as u8; 32]) // deploy_hash
            .build();
        exec_builder = exec_builder.push_deploy(deploy);
    }

    builder
        .exec_with_exec_request(exec_builder.build())
        .expect_success()
        .commit();
}

pub fn transfer_bench(c: &mut Criterion) {
    let target_account = PublicKey::new(TARGET_ADDR);
    let bootstrap_accounts = vec![target_account];

    let mut group = c.benchmark_group("tps");

    // Minimize no of samples and measurement times to decrease the total time of this benchmark
    // possibly not decreasing quality of the numbers that much.
    group.sample_size(10);

    // Measure by elements where one element/s is one transaction per second
    group.throughput(Throughput::Elements(TRANSFER_BATCH_SIZE));

    // Bootstrap database once
    let (result_1, _source_dir_1) = bootstrap(&bootstrap_accounts);
    let mut builder_1 = LmdbWasmTestBuilder::from_result(result_1);

    group.bench_function(
        format!(
            "transfer_to_existing_account_multiple_execs/{}",
            TRANSFER_BATCH_SIZE
        ),
        |b| {
            b.iter(|| {
                // Execute multiple deploys with one exec request each
                transfer_to_account_multiple_execs(&mut builder_1, target_account)
            })
        },
    );

    let (result_2, _source_dir_2) = bootstrap(&bootstrap_accounts);
    let mut builder_2 = LmdbWasmTestBuilder::from_result(result_2);

    group.bench_function(
        format!(
            "transfer_to_existing_account_multiple_deploys_per_exec/{}",
            TRANSFER_BATCH_SIZE
        ),
        |b| {
            // Create new directory with copied contents of existing bootstrapped LMDB database
            b.iter(|| {
                // Execute multiple deploys with a single exec request
                transfer_to_account_multiple_deploys(&mut builder_2, target_account)
            })
        },
    );
    group.finish();
}

criterion_group!(benches, transfer_bench);
criterion_main!(benches);<|MERGE_RESOLUTION|>--- conflicted
+++ resolved
@@ -9,13 +9,8 @@
 use tempfile::TempDir;
 
 use casperlabs_engine_tests::support::test_support::{
-<<<<<<< HEAD
-    DeployBuilder, ExecRequestBuilder, LmdbWasmTestBuilder, WasmTestResult,
+    DeployItemBuilder, ExecuteRequestBuilder, LmdbWasmTestBuilder, WasmTestResult,
     STANDARD_PAYMENT_CONTRACT,
-=======
-    DeployItemBuilder, ExecuteRequestBuilder, LmdbWasmTestBuilder, WasmTestResult,
-    DEFAULT_BLOCK_TIME, STANDARD_PAYMENT_CONTRACT,
->>>>>>> 1fe0d30b
 };
 use casperlabs_engine_tests::test::{DEFAULT_ACCOUNT_ADDR, DEFAULT_GENESIS_CONFIG};
 use contract_ffi::value::account::PublicKey;
@@ -43,14 +38,14 @@
     let data_dir = TempDir::new().expect("should create temp dir");
 
     let exec_request = {
-        let deploy = DeployBuilder::new()
+        let deploy = DeployItemBuilder::new()
             .with_address(DEFAULT_ACCOUNT_ADDR)
             .with_payment_code(STANDARD_PAYMENT_CONTRACT, (U512::from(MAX_PAYMENT),))
             .with_session_code("create_accounts.wasm", (accounts_bytes, amount))
             .with_deploy_hash([1u8; 32])
             .with_authorization_keys(&[PublicKey::new(DEFAULT_ACCOUNT_ADDR)])
             .build();
-        ExecRequestBuilder::from_deploy(deploy).build()
+        ExecuteRequestBuilder::from_deploy_item(deploy).build()
     };
 
     let result = LmdbWasmTestBuilder::new_with_config(&data_dir.path(), engine_with_payments())
@@ -71,14 +66,14 @@
     // To see raw numbers take current time
     for i in 0..TRANSFER_BATCH_SIZE {
         let exec_request = {
-            let deploy = DeployBuilder::new()
+            let deploy = DeployItemBuilder::new()
                 .with_address(DEFAULT_ACCOUNT_ADDR)
                 .with_payment_code(STANDARD_PAYMENT_CONTRACT, (U512::from(MAX_PAYMENT),))
                 .with_session_code("transfer_to_existing_account.wasm", (account, amount))
                 .with_deploy_hash([2 + i as u8; 32])
                 .with_authorization_keys(&[PublicKey::new(DEFAULT_ACCOUNT_ADDR)])
                 .build();
-            ExecRequestBuilder::from_deploy(deploy).build()
+            ExecuteRequestBuilder::from_deploy_item(deploy).build()
         };
         builder
             .exec_with_exec_request(exec_request)

use std::{path::Path, time::Duration};

use criterion::{
    criterion_group, criterion_main, measurement::WallTime, BenchmarkGroup, Criterion, Throughput,
};
use tempfile::TempDir;

use engine_core::engine_state::EngineConfig;
use engine_test_support::{
    internal::{
        DeployItemBuilder, ExecuteRequestBuilder, LmdbWasmTestBuilder, DEFAULT_GENESIS_CONFIG,
        DEFAULT_PAYMENT, STANDARD_PAYMENT_CONTRACT,
    },
    DEFAULT_ACCOUNT_ADDR,
};
use types::{account::PublicKey, Key, URef, U512};

const CONTRACT_CREATE_ACCOUNTS: &str = "create_accounts.wasm";
const CONTRACT_CREATE_PURSES: &str = "create_purses.wasm";
const CONTRACT_TRANSFER_TO_EXISTING_ACCOUNT: &str = "transfer_to_existing_account.wasm";
const CONTRACT_TRANSFER_TO_PURSE: &str = "transfer_to_purse.wasm";

/// Size of batch used in multiple execs benchmark, and multiple deploys per exec cases.
const TRANSFER_BATCH_SIZE: u64 = 3;
const PER_RUN_FUNDING: u64 = 10_000_000;
const TARGET_ADDR: PublicKey = PublicKey::new([127; 32]);

/// Converts an integer into an array of type [u8; 32] by converting integer
/// into its big endian representation and embedding it at the end of the
/// range.
fn make_deploy_hash(i: u64) -> [u8; 32] {
    let mut result = [128; 32];
    result[32 - 8..].copy_from_slice(&i.to_be_bytes());
    result
}

fn bootstrap(data_dir: &Path, accounts: &[PublicKey], amount: U512) -> LmdbWasmTestBuilder {
    let accounts_bytes: Vec<Vec<u8>> = accounts
        .iter()
        .map(|public_key| public_key.value().to_vec())
        .collect();

    let exec_request = ExecuteRequestBuilder::standard(
        DEFAULT_ACCOUNT_ADDR,
        CONTRACT_CREATE_ACCOUNTS,
        (accounts_bytes, amount),
    )
    .build();

    let mut builder = LmdbWasmTestBuilder::new_with_config(data_dir, EngineConfig::new());

    builder
        .run_genesis(&DEFAULT_GENESIS_CONFIG)
        .exec(exec_request)
        .expect_success()
        .commit();

    builder
}

fn create_purses(
    builder: &mut LmdbWasmTestBuilder,
    source: PublicKey,
    total_purses: u64,
    purse_amount: U512,
) -> Vec<URef> {
    let exec_request = ExecuteRequestBuilder::standard(
        source,
        CONTRACT_CREATE_PURSES,
        (total_purses, purse_amount),
    )
    .build();

    builder.exec(exec_request).expect_success().commit();

    // Return creates purses for given account by filtering named keys
    let query_result = builder
        .query(None, Key::Account(source), &[])
        .expect("should query target");
    let account = query_result
        .as_account()
        .unwrap_or_else(|| panic!("result should be account but received {:?}", query_result));

    (0..total_purses)
        .map(|index| {
            let purse_lookup_key = format!("purse:{}", index);
            let purse_uref = account
                .named_keys()
                .get(&purse_lookup_key)
                .and_then(Key::as_uref)
                .unwrap_or_else(|| panic!("should get named key {} as uref", purse_lookup_key));
            *purse_uref
        })
        .collect()
}

/// Uses multiple exec requests with a single deploy to transfer tokens. Executes all transfers in
/// batch determined by value of TRANSFER_BATCH_SIZE.
fn transfer_to_account_multiple_execs(
    builder: &mut LmdbWasmTestBuilder,
    account: PublicKey,
    should_commit: bool,
) {
    let amount = U512::one();

    for _ in 0..TRANSFER_BATCH_SIZE {
        let exec_request = ExecuteRequestBuilder::standard(
            DEFAULT_ACCOUNT_ADDR,
            CONTRACT_TRANSFER_TO_EXISTING_ACCOUNT,
            (account, amount),
        )
        .build();

        let builder = builder.exec(exec_request).expect_success();
        if should_commit {
            builder.commit();
        }
    }
}

/// Executes multiple deploys per single exec with based on TRANSFER_BATCH_SIZE.
fn transfer_to_account_multiple_deploys(
    builder: &mut LmdbWasmTestBuilder,
    account: PublicKey,
    should_commit: bool,
) {
    let mut exec_builder = ExecuteRequestBuilder::new();

    for i in 0..TRANSFER_BATCH_SIZE {
        let deploy = DeployItemBuilder::default()
            .with_address(DEFAULT_ACCOUNT_ADDR)
            .with_payment_code(STANDARD_PAYMENT_CONTRACT, (U512::from(PER_RUN_FUNDING),))
            .with_session_code(
                CONTRACT_TRANSFER_TO_EXISTING_ACCOUNT,
                (account, U512::one()),
            )
            .with_authorization_keys(&[DEFAULT_ACCOUNT_ADDR])
            .with_deploy_hash(make_deploy_hash(i)) // deploy_hash
            .build();
        exec_builder = exec_builder.push_deploy(deploy);
    }

    let exec_request = exec_builder.build();

    let builder = builder.exec(exec_request).expect_success();
    if should_commit {
        builder.commit();
    }
}

/// Uses multiple exec requests with a single deploy to transfer tokens from purse to purse.
/// Executes all transfers in batch determined by value of TRANSFER_BATCH_SIZE.
fn transfer_to_purse_multiple_execs(
    builder: &mut LmdbWasmTestBuilder,
    purse: URef,
    should_commit: bool,
) {
    let amount = U512::one();

    for _ in 0..TRANSFER_BATCH_SIZE {
        let exec_request = ExecuteRequestBuilder::standard(
            TARGET_ADDR,
            CONTRACT_TRANSFER_TO_PURSE,
            (purse, amount),
        )
        .build();

        let builder = builder.exec(exec_request).expect_success();
        if should_commit {
            builder.commit();
        }
    }
}

/// Executes multiple deploys per single exec with based on TRANSFER_BATCH_SIZE.
fn transfer_to_purse_multiple_deploys(
    builder: &mut LmdbWasmTestBuilder,
    purse: URef,
    should_commit: bool,
) {
    let mut exec_builder = ExecuteRequestBuilder::new();

    for i in 0..TRANSFER_BATCH_SIZE {
        let deploy = DeployItemBuilder::default()
            .with_address(TARGET_ADDR)
            .with_payment_code(STANDARD_PAYMENT_CONTRACT, (U512::from(PER_RUN_FUNDING),))
<<<<<<< HEAD
            .with_session_code(CONTRACT_TRANSFER_TO_PURSE, (purse_id, U512::one()))
            .with_authorization_keys(&[TARGET_ADDR])
=======
            .with_session_code(CONTRACT_TRANSFER_TO_PURSE, (purse, U512::one()))
            .with_authorization_keys(&[PublicKey::new(TARGET_ADDR)])
>>>>>>> 085debc9
            .with_deploy_hash(make_deploy_hash(i)) // deploy_hash
            .build();
        exec_builder = exec_builder.push_deploy(deploy);
    }

    let exec_request = exec_builder.build();

    let builder = builder.exec(exec_request).expect_success();
    if should_commit {
        builder.commit();
    }
}

pub fn transfer_to_existing_accounts(group: &mut BenchmarkGroup<WallTime>, should_commit: bool) {
    let target_account = TARGET_ADDR;
    let bootstrap_accounts = vec![target_account];

    let data_dir = TempDir::new().expect("should create temp dir");
    let mut builder = bootstrap(data_dir.path(), &bootstrap_accounts, U512::one());

    group.bench_function(
        format!(
            "transfer_to_existing_account_multiple_execs/{}/{}",
            TRANSFER_BATCH_SIZE, should_commit
        ),
        |b| {
            b.iter(|| {
                // Execute multiple deploys with multiple exec requests
                transfer_to_account_multiple_execs(&mut builder, target_account, should_commit)
            })
        },
    );

    let data_dir = TempDir::new().expect("should create temp dir");
    let mut builder = bootstrap(data_dir.path(), &bootstrap_accounts, U512::one());

    group.bench_function(
        format!(
            "transfer_to_existing_account_multiple_deploys_per_exec/{}/{}",
            TRANSFER_BATCH_SIZE, should_commit
        ),
        |b| {
            b.iter(|| {
                // Execute multiple deploys with a single exec request
                transfer_to_account_multiple_deploys(&mut builder, target_account, should_commit)
            })
        },
    );
}

pub fn transfer_to_existing_purses(group: &mut BenchmarkGroup<WallTime>, should_commit: bool) {
    let target_account = TARGET_ADDR;
    let bootstrap_accounts = vec![target_account];

    let data_dir = TempDir::new().expect("should create temp dir");
    let mut builder = bootstrap(data_dir.path(), &bootstrap_accounts, *DEFAULT_PAYMENT * 10);
    let purses = create_purses(&mut builder, target_account, 1, U512::one());

    group.bench_function(
        format!(
            "transfer_to_purse_multiple_execs/{}/{}",
            TRANSFER_BATCH_SIZE, should_commit
        ),
        |b| {
            let target_purse = purses[0];
            b.iter(|| {
                // Execute multiple deploys with mutliple exec request
                transfer_to_purse_multiple_execs(&mut builder, target_purse, should_commit)
            })
        },
    );

    let data_dir = TempDir::new().expect("should create temp dir");
    let mut builder = bootstrap(data_dir.path(), &bootstrap_accounts, *DEFAULT_PAYMENT * 10);
    let purses = create_purses(&mut builder, TARGET_ADDR, 1, U512::one());

    group.bench_function(
        format!(
            "transfer_to_purse_multiple_deploys_per_exec/{}/{}",
            TRANSFER_BATCH_SIZE, should_commit
        ),
        |b| {
            let target_purse = purses[0];
            b.iter(|| {
                // Execute multiple deploys with a single exec request
                transfer_to_purse_multiple_deploys(&mut builder, target_purse, should_commit)
            })
        },
    );
}

pub fn transfer_bench(c: &mut Criterion) {
    let mut group = c.benchmark_group("tps");

    // Minimum number of samples and measurement times to decrease the total time of this benchmark.
    // This may or may not decrease the quality of the numbers.
    group.sample_size(10);
    group.measurement_time(Duration::from_secs(10));

    // Measure by elements where one element per second is one transaction per second
    group.throughput(Throughput::Elements(TRANSFER_BATCH_SIZE));

    // Transfers to existing accounts, no commits
    transfer_to_existing_accounts(&mut group, false);

    // Transfers to existing purses, no commits
    transfer_to_existing_purses(&mut group, false);

    // Transfers to existing accounts, with commits
    transfer_to_existing_accounts(&mut group, true);

    // Transfers to existing purses, with commits
    transfer_to_existing_purses(&mut group, true);

    group.finish();
}

criterion_group!(benches, transfer_bench);
criterion_main!(benches);<|MERGE_RESOLUTION|>--- conflicted
+++ resolved
@@ -184,13 +184,8 @@
         let deploy = DeployItemBuilder::default()
             .with_address(TARGET_ADDR)
             .with_payment_code(STANDARD_PAYMENT_CONTRACT, (U512::from(PER_RUN_FUNDING),))
-<<<<<<< HEAD
-            .with_session_code(CONTRACT_TRANSFER_TO_PURSE, (purse_id, U512::one()))
+            .with_session_code(CONTRACT_TRANSFER_TO_PURSE, (purse, U512::one()))
             .with_authorization_keys(&[TARGET_ADDR])
-=======
-            .with_session_code(CONTRACT_TRANSFER_TO_PURSE, (purse, U512::one()))
-            .with_authorization_keys(&[PublicKey::new(TARGET_ADDR)])
->>>>>>> 085debc9
             .with_deploy_hash(make_deploy_hash(i)) // deploy_hash
             .build();
         exec_builder = exec_builder.push_deploy(deploy);

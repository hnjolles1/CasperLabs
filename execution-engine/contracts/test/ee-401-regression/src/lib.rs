--- conflicted
+++ resolved
@@ -15,14 +15,8 @@
 #[no_mangle]
 pub extern "C" fn hello_ext() {
     let test_string = String::from("Hello, world!");
-<<<<<<< HEAD
-    let test_uref: URef = contract_api::new_uref(test_string).into();
-    contract_api::ret(test_uref)
-=======
-    let test_uref = contract_api::new_turef(test_string).into();
-    let extra_urefs = [test_uref].to_vec();
-    contract_api::ret(&test_uref, &extra_urefs)
->>>>>>> 02c94865
+    let test_turef: URef = contract_api::new_turef(test_string).into();
+    contract_api::ret(test_turef)
 }
 
 #[no_mangle]

--- conflicted
+++ resolved
@@ -6,27 +6,6 @@
 use contract_ffi::key::Key;
 use contract_ffi::value::account::PurseId;
 use contract_ffi::value::{Value, U512};
-
-<<<<<<< HEAD
-enum Error {
-    GetPosOuterURef = 1000,
-    GetPosInnerURef = 1001,
-}
-
-fn get_pos_contract() -> ContractPointer {
-    let outer: TURef<Key> = contract_api::get_uref("pos")
-        .and_then(Key::to_turef)
-        .unwrap_or_else(|| contract_api::revert(Error::GetPosInnerURef as u32));
-    if let Some(ContractPointer::URef(inner)) = contract_api::read::<Key>(outer).to_c_ptr() {
-        ContractPointer::URef(TURef::new(inner.addr(), AccessRights::READ))
-    } else {
-        contract_api::revert(Error::GetPosOuterURef as u32)
-    }
-=======
-fn purse_to_key(p: PurseId) -> Key {
-    Key::URef(p.value())
->>>>>>> b6b9c733
-}
 
 const POS_BOND: &str = "bond";
 const POS_UNBOND: &str = "unbond";

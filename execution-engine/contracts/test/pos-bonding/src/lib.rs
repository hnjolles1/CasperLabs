--- conflicted
+++ resolved
@@ -2,12 +2,7 @@
 
 extern crate alloc;
 extern crate contract_ffi;
-<<<<<<< HEAD
-
-use alloc::prelude::v1::String;
-=======
 use alloc::prelude::v1::{String, Vec};
->>>>>>> b6b9c733
 
 use contract_ffi::contract_api::pointers::ContractPointer;
 use contract_ffi::contract_api::{self, Error as ApiError, PurseTransferResult, TransferResult};
@@ -21,43 +16,15 @@
     UnknownCommand,
 }
 
-<<<<<<< HEAD
-fn get_pos_contract() -> ContractPointer {
-    let outer: TURef<Key> = get_uref("pos")
-        .and_then(Key::to_turef)
-        .unwrap_or_else(|| revert(Error::GetPosInnerURef as u32));
-    if let Some(ContractPointer::URef(inner)) = read::<Key>(outer).to_c_ptr() {
-        ContractPointer::URef(TURef::new(inner.addr(), AccessRights::READ))
-    } else {
-        revert(Error::GetPosOuterURef as u32)
-    }
-}
-
-fn bond(pos: &ContractPointer, amount: &U512, source: PurseId) {
-    call_contract::<_, ()>(pos.clone(), &(POS_BOND, *amount, source.value()));
-}
-
-fn unbond(pos: &ContractPointer, amount: Option<U512>) {
-    call_contract::<_, ()>(
-        pos.clone(),
-        &(POS_UNBOND, Value::from_serializable(amount).unwrap()),
-    );
-=======
-fn purse_to_key(p: PurseId) -> Key {
-    Key::URef(p.value())
-}
-
 fn bond(pos: &ContractPointer, amount: &U512, source: PurseId) {
     contract_api::call_contract::<_, ()>(
         pos.clone(),
         &(POS_BOND, *amount, source),
-        &vec![purse_to_key(source)],
     );
 }
 
 fn unbond(pos: &ContractPointer, amount: Option<U512>) {
-    contract_api::call_contract::<_, ()>(pos.clone(), &(POS_UNBOND, amount), &Vec::<Key>::new());
->>>>>>> b6b9c733
+    contract_api::call_contract::<_, ()>(pos.clone(), &(POS_UNBOND, amount));
 }
 
 const POS_BOND: &str = "bond";
@@ -119,16 +86,11 @@
             contract_api::revert(ApiError::User(Error::UnableToSeedAccount as u16).into());
         }
     } else if command == TEST_UNBOND {
-<<<<<<< HEAD
-        // TODO(mpapierski): Identify additional Value variants
-        let maybe_amount: Option<U512> = get_arg::<Value>(1).try_deserialize().unwrap();
-=======
         let maybe_amount: Option<U512> = match contract_api::get_arg(1) {
             Some(Ok(data)) => data,
             Some(Err(_)) => contract_api::revert(ApiError::InvalidArgument.into()),
             None => contract_api::revert(ApiError::MissingArgument.into()),
         };
->>>>>>> b6b9c733
         unbond(&pos_pointer, maybe_amount);
     } else {
         contract_api::revert(ApiError::User(Error::UnknownCommand as u16).into());

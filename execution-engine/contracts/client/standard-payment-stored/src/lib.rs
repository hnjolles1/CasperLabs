--- conflicted
+++ resolved
@@ -21,16 +21,10 @@
 }
 
 enum Error {
-<<<<<<< HEAD
-    GetPosInnerURef = 1,
-    GetPosOuterURef = 2,
-    Transfer = 3,
+    GetPosURef = 1,
+    Transfer = 2,
     MissingArgument = 100,
     InvalidArgument = 101,
-=======
-    GetPosURef = 1,
-    Transfer = 2,
->>>>>>> 7e0ccedd
 }
 
 #[no_mangle]

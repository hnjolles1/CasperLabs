#![no_std]

extern crate contract_ffi;
<<<<<<< HEAD
=======
use alloc::vec::Vec;
>>>>>>> b6b9c733

use contract_ffi::contract_api;
use contract_ffi::contract_api::pointers::ContractPointer;
use contract_ffi::key::Key;
use contract_ffi::value::account::PurseId;
use contract_ffi::value::Value;

<<<<<<< HEAD
enum Error {
    GetPosOuterURef = 1000,
    GetPosInnerURef = 1001,
=======
fn purse_to_key(p: &PurseId) -> Key {
    Key::URef(p.value())
>>>>>>> b6b9c733
}

fn set_refund_purse(pos: &ContractPointer, p: &PurseId) {
    contract_api::call_contract::<_, ()>(
        pos.clone(),
        &("set_refund_purse", *p),
    );
}

fn get_refund_purse(pos: &ContractPointer) -> Option<PurseId> {
    contract_api::call_contract::<_, Value>(pos.clone(), &("get_refund_purse",))
        .try_deserialize()
        .unwrap()
}

#[no_mangle]
pub extern "C" fn call() {
    let pos_pointer = contract_api::get_pos();

    let p1 = contract_api::create_purse();
    let p2 = contract_api::create_purse();

    // get_refund_purse should return None before setting it
    let refund_result = get_refund_purse(&pos_pointer);
    if refund_result.is_some() {
        contract_api::revert(1);
    }

    // it should return Some(x) after calling set_refund_purse(x)
    set_refund_purse(&pos_pointer, &p1);
    let refund_purse = match get_refund_purse(&pos_pointer) {
        None => contract_api::revert(2),
        Some(x) if x.value().addr() == p1.value().addr() => x.value(),
        Some(_) => contract_api::revert(3),
    };

    // the returned purse should not have any access rights
    if refund_purse.is_addable() || refund_purse.is_writeable() || refund_purse.is_readable() {
        contract_api::revert(4)
    }

    // get_refund_purse should return correct value after setting a second time
    set_refund_purse(&pos_pointer, &p2);
    match get_refund_purse(&pos_pointer) {
        None => contract_api::revert(5),
        Some(x) if x.value().addr() == p2.value().addr() => (),
        Some(_) => contract_api::revert(6),
    }
}<|MERGE_RESOLUTION|>--- conflicted
+++ resolved
@@ -1,26 +1,13 @@
 #![no_std]
 
 extern crate contract_ffi;
-<<<<<<< HEAD
-=======
 use alloc::vec::Vec;
->>>>>>> b6b9c733
 
 use contract_ffi::contract_api;
 use contract_ffi::contract_api::pointers::ContractPointer;
 use contract_ffi::key::Key;
 use contract_ffi::value::account::PurseId;
 use contract_ffi::value::Value;
-
-<<<<<<< HEAD
-enum Error {
-    GetPosOuterURef = 1000,
-    GetPosInnerURef = 1001,
-=======
-fn purse_to_key(p: &PurseId) -> Key {
-    Key::URef(p.value())
->>>>>>> b6b9c733
-}
 
 fn set_refund_purse(pos: &ContractPointer, p: &PurseId) {
     contract_api::call_contract::<_, ()>(

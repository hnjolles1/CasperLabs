#![no_std]

extern crate contract_ffi;
<<<<<<< HEAD

=======
use alloc::vec::Vec;
>>>>>>> b6b9c733
use contract_ffi::contract_api::{self, PurseTransferResult};
use contract_ffi::value::account::PurseId;
use contract_ffi::value::{Value, U512};

#[no_mangle]
pub extern "C" fn call() {
    let pos_pointer = contract_api::get_pos();

    let source_purse = contract_api::main_purse();
<<<<<<< HEAD
    let payment_amount: U512 = contract_api::get_arg::<Value>(1).try_deserialize().unwrap();
=======
    let payment_amount: U512 = U512::from(contract_api::get_arg::<u32>(1).unwrap().unwrap());
>>>>>>> b6b9c733
    let payment_purse: PurseId =
        contract_api::call_contract(pos_pointer, &("get_payment_purse",));

    // can deposit
    if let PurseTransferResult::TransferError =
        contract_api::transfer_from_purse_to_purse(source_purse, payment_purse, payment_amount)
    {
        contract_api::revert(2);
    }

    let payment_balance = match contract_api::get_balance(payment_purse) {
        Some(amount) => amount,
        None => contract_api::revert(3),
    };

    if payment_balance != payment_amount {
        contract_api::revert(4)
    }

    // cannot withdraw
    if let PurseTransferResult::TransferSuccessful =
        contract_api::transfer_from_purse_to_purse(payment_purse, source_purse, payment_amount)
    {
        contract_api::revert(5);
    }
}<|MERGE_RESOLUTION|>--- conflicted
+++ resolved
@@ -1,11 +1,7 @@
 #![no_std]
 
 extern crate contract_ffi;
-<<<<<<< HEAD
-
-=======
 use alloc::vec::Vec;
->>>>>>> b6b9c733
 use contract_ffi::contract_api::{self, PurseTransferResult};
 use contract_ffi::value::account::PurseId;
 use contract_ffi::value::{Value, U512};
@@ -15,11 +11,7 @@
     let pos_pointer = contract_api::get_pos();
 
     let source_purse = contract_api::main_purse();
-<<<<<<< HEAD
-    let payment_amount: U512 = contract_api::get_arg::<Value>(1).try_deserialize().unwrap();
-=======
     let payment_amount: U512 = U512::from(contract_api::get_arg::<u32>(1).unwrap().unwrap());
->>>>>>> b6b9c733
     let payment_purse: PurseId =
         contract_api::call_contract(pos_pointer, &("get_payment_purse",));
 

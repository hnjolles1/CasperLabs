#![no_std]

extern crate alloc;
extern crate contract_ffi;
use alloc::string::String;

use contract_ffi::contract_api::pointers::ContractPointer;
use contract_ffi::contract_api::{
    call_contract, create_purse, get_arg, get_pos, main_purse, revert,
    transfer_from_purse_to_account, transfer_from_purse_to_purse, Error as ApiError,
    PurseTransferResult, TransferResult,
};
use contract_ffi::key::Key;
use contract_ffi::value::account::{PublicKey, PurseId};
use contract_ffi::value::{U512, Value};

#[repr(u16)]
enum Error {
    UnableToSeedAccount = 0,
    UnknownCommand,
}

<<<<<<< HEAD
fn get_pos_contract() -> ContractPointer {
    let outer: TURef<Key> = get_uref("pos")
        .and_then(Key::to_turef)
        .unwrap_or_else(|| revert(Error::GetPosInnerURef as u32));
    if let Some(ContractPointer::URef(inner)) = read::<Key>(outer).to_c_ptr() {
        ContractPointer::URef(TURef::new(inner.addr(), AccessRights::READ))
    } else {
        revert(Error::GetPosOuterURef as u32)
    }
=======
fn purse_to_key(p: PurseId) -> Key {
    Key::URef(p.value())
>>>>>>> b6b9c733
}

fn bond(pos: &ContractPointer, amount: &U512, source: PurseId) {
    call_contract::<_, ()>(
        pos.clone(),
        &(POS_BOND, *amount, source),
    );
}

fn unbond(pos: &ContractPointer, amount: Option<U512>) {
    call_contract::<_, ()>(pos.clone(), &(POS_UNBOND, Value::from_serializable(amount).unwrap()));
}

const POS_BOND: &str = "bond";
const POS_UNBOND: &str = "unbond";

const TEST_BOND: &str = "bond";
const TEST_BOND_FROM_MAIN_PURSE: &str = "bond-from-main-purse";
const TEST_SEED_NEW_ACCOUNT: &str = "seed_new_account";
const TEST_UNBOND: &str = "unbond";

#[no_mangle]
pub extern "C" fn call() {
    let pos_pointer = get_pos();

    let command: String = get_arg(0).unwrap().unwrap();
    if command == TEST_BOND {
        // Creates new purse with desired amount based on main purse and sends funds

        let amount: U512 = get_arg(1).unwrap().unwrap();
        let p1 = create_purse();

        if transfer_from_purse_to_purse(main_purse(), p1, amount)
            == PurseTransferResult::TransferError
        {
            revert(ApiError::Transfer.into());
        }

        bond(&pos_pointer, &amount, p1);
    } else if command == TEST_BOND_FROM_MAIN_PURSE {
        let amount = get_arg(1).unwrap().unwrap();

        bond(&pos_pointer, &amount, main_purse());
    } else if command == TEST_SEED_NEW_ACCOUNT {
        let account: PublicKey = get_arg(1).unwrap().unwrap();
        let amount: U512 = get_arg(2).unwrap().unwrap();
        if transfer_from_purse_to_account(main_purse(), account, amount)
            == TransferResult::TransferError
        {
            revert(ApiError::User(Error::UnableToSeedAccount as u16).into());
        }
    } else if command == TEST_UNBOND {
<<<<<<< HEAD
        let maybe_amount: Option<U512> = get_arg::<Value>(1).try_deserialize().unwrap();
=======
        let maybe_amount: Option<U512> = get_arg(1).unwrap().unwrap();
>>>>>>> b6b9c733
        unbond(&pos_pointer, maybe_amount);
    } else {
        revert(ApiError::User(Error::UnknownCommand as u16).into());
    }
}<|MERGE_RESOLUTION|>--- conflicted
+++ resolved
@@ -18,22 +18,6 @@
 enum Error {
     UnableToSeedAccount = 0,
     UnknownCommand,
-}
-
-<<<<<<< HEAD
-fn get_pos_contract() -> ContractPointer {
-    let outer: TURef<Key> = get_uref("pos")
-        .and_then(Key::to_turef)
-        .unwrap_or_else(|| revert(Error::GetPosInnerURef as u32));
-    if let Some(ContractPointer::URef(inner)) = read::<Key>(outer).to_c_ptr() {
-        ContractPointer::URef(TURef::new(inner.addr(), AccessRights::READ))
-    } else {
-        revert(Error::GetPosOuterURef as u32)
-    }
-=======
-fn purse_to_key(p: PurseId) -> Key {
-    Key::URef(p.value())
->>>>>>> b6b9c733
 }
 
 fn bond(pos: &ContractPointer, amount: &U512, source: PurseId) {
@@ -86,11 +70,7 @@
             revert(ApiError::User(Error::UnableToSeedAccount as u16).into());
         }
     } else if command == TEST_UNBOND {
-<<<<<<< HEAD
         let maybe_amount: Option<U512> = get_arg::<Value>(1).try_deserialize().unwrap();
-=======
-        let maybe_amount: Option<U512> = get_arg(1).unwrap().unwrap();
->>>>>>> b6b9c733
         unbond(&pos_pointer, maybe_amount);
     } else {
         revert(ApiError::User(Error::UnknownCommand as u16).into());

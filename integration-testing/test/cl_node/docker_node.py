import logging
import os
import re
import shutil
import tempfile
from pathlib import Path
from typing import List, Tuple, Dict, Union, Optional

from test.cl_node.common import (
    extract_block_hash_from_propose_output,
    MAX_PAYMENT_COST,
    CONV_RATE,
)
from test.cl_node.docker_base import LoggingDockerBase
from test.cl_node.docker_client import DockerClient
from test.cl_node.errors import CasperLabsNodeAddressNotFoundError
from test.cl_node.python_client import PythonClient
from test.cl_node.docker_base import DockerConfig
from test.cl_node.casperlabs_accounts import is_valid_account, Account
from test.cl_node.common import (
    PAYMENT_CONTRACT,
    TRANSFER_TO_ACCOUNT_CONTRACT,
    MAX_PAYMENT_ABI,
)
from casperlabs_client import ABI


FIRST_VALIDATOR_ACCOUNT = 100


class DockerNode(LoggingDockerBase):
    """
    A CasperLabs Docker Node object
    """

    CL_NODE_BINARY = "/opt/docker/bin/bootstrap"
    CL_NODE_DIRECTORY = "/root/.casperlabs"
    CL_NODE_DEPLOY_DIR = f"{CL_NODE_DIRECTORY}/deploy"
    CL_GENESIS_DIR = f"{CL_NODE_DIRECTORY}/genesis"
    CL_SOCKETS_DIR = f"{CL_NODE_DIRECTORY}/sockets"
    CL_BOOTSTRAP_DIR = f"{CL_NODE_DIRECTORY}/bootstrap"
    CL_ACCOUNTS_DIR = f"{CL_NODE_DIRECTORY}/accounts"
    CL_BONDS_FILE = f"{CL_GENESIS_DIR}/bonds.txt"
    CL_CASPER_GENESIS_ACCOUNT_PUBLIC_KEY_PATH = f"{CL_ACCOUNTS_DIR}/account-id-genesis"

    NUMBER_OF_BONDS = 10

    NETWORK_PORT = 40400
    GRPC_EXTERNAL_PORT = 40401
    GRPC_INTERNAL_PORT = 40402
    HTTP_PORT = 40403
    KADEMLIA_PORT = 40404

    DOCKER_CLIENT = "d"
    PYTHON_CLIENT = "p"

    def __init__(self, cl_network, config: DockerConfig):
        super().__init__(config)
        self.cl_network = cl_network
        self._client = self.DOCKER_CLIENT
        self.p_client = PythonClient(self)
        self.d_client = DockerClient(self)
        self.join_client_network()

    @property
    def docker_port_offset(self) -> int:
        if self.is_in_docker:
            return 0
        else:
            return self.config.number * 10

    @property
    def grpc_external_docker_port(self) -> int:
        return self.GRPC_EXTERNAL_PORT + self.docker_port_offset

    @property
    def grpc_internal_docker_port(self) -> int:
        return self.GRPC_INTERNAL_PORT + self.docker_port_offset

    @property
    def resources_folder(self) -> Path:
        """ This will return the resources folder that is copied into the correct location for testing """
        cur_path = Path(os.path.realpath(__file__)).parent
        while cur_path.name != "integration-testing":
            cur_path = cur_path.parent
        return cur_path / "resources"

    @property
    def timeout(self):
        """
        Number of seconds for a node to timeout.
        :return: int (seconds)
        """
        return self.config.command_timeout

    @property
    def container_type(self):
        return "node"

    @property
    def client(self) -> Union[DockerClient, PythonClient]:
        return {self.DOCKER_CLIENT: self.d_client, self.PYTHON_CLIENT: self.p_client}[
            self._client
        ]

    def use_python_client(self):
        self._client = self.PYTHON_CLIENT

    def use_docker_client(self):
        self._client = self.DOCKER_CLIENT

    @property
    def client_network_name(self) -> str:
        """
        This renders the network name that the docker client should have opened for Python Client connection
        """
        # Networks are created in docker_run_tests.sh.  Must stay in sync.
        return f"cl-{self.docker_tag}-{self.config.number}"

    def join_client_network(self) -> None:
        """
        Joins DockerNode to client network to enable Python Client communication
        """
        if os.environ.get("TAG_NAME"):
            # We are running in docker, because we have this environment variable
            self.connect_to_network(self.client_network_name)
            logging.info(
                f"Joining {self.container_name} to {self.client_network_name}."
            )

    @property
    def docker_ports(self) -> Dict[str, int]:
        """
        Generates a dictionary for docker port mapping.

        :return: dict for use in docker container run to open ports based on node number
        """
        return {
            f"{self.GRPC_INTERNAL_PORT}/tcp": self.grpc_internal_docker_port,
            f"{self.GRPC_EXTERNAL_PORT}/tcp": self.grpc_external_docker_port,
        }

    @property
    def volumes(self) -> dict:
        return {
            self.host_genesis_dir: {"bind": self.CL_GENESIS_DIR, "mode": "rw"},
            self.host_bootstrap_dir: {"bind": self.CL_BOOTSTRAP_DIR, "mode": "rw"},
            self.host_accounts_dir: {"bind": self.CL_ACCOUNTS_DIR, "mode": "rw"},
            self.deploy_dir: {"bind": self.CL_NODE_DEPLOY_DIR, "mode": "rw"},
            self.config.socket_volume: {"bind": self.CL_SOCKETS_DIR, "mode": "rw"},
        }

    def _get_container(self):
        self.deploy_dir = tempfile.mkdtemp(dir="/tmp", prefix="deploy_")
        self.create_resources_dir()

        commands = self.container_command
        logging.info(f"{self.container_name} commands: {commands}")

        # Locally, we use tcp ports.  In docker, we used docker networks
        ports = {}
        if not self.is_in_docker:
            ports = self.docker_ports

        container = self.config.docker_client.containers.run(
            self.image_name,
            name=self.container_name,
            user="root",
            auto_remove=False,
            detach=True,
            mem_limit=self.config.mem_limit,
            ports=ports,  # Exposing grpc for Python Client
            network=self.config.network,
            volumes=self.volumes,
            command=commands,
            hostname=self.container_name,
            environment=self.config.node_env,
        )
        return container

    def create_resources_dir(self) -> None:
        if os.path.exists(self.host_mount_dir):
            shutil.rmtree(self.host_mount_dir)
        shutil.copytree(str(self.resources_folder), self.host_mount_dir)
        self.create_bonds_file()

    # TODO: Should be changed to using validator-id from accounts
    def create_bonds_file(self) -> None:
        N = self.NUMBER_OF_BONDS
        path = f"{self.host_genesis_dir}/bonds.txt"
        os.makedirs(os.path.dirname(path))
        with open(path, "a") as f:
            for i, pair in enumerate(
                Account(i)
                for i in range(FIRST_VALIDATOR_ACCOUNT, FIRST_VALIDATOR_ACCOUNT + N)
            ):
                bond = N + 2 * i
                f.write(f"{pair.public_key} {bond}\n")

    def cleanup(self):
        super().cleanup()
        if os.path.exists(self.host_mount_dir):
            shutil.rmtree(self.host_mount_dir)
        if os.path.exists(self.deploy_dir):
            shutil.rmtree(self.deploy_dir)

    @property
    def genesis_account(self):
        return self.cl_network.genesis_account

    @property
    def test_account(self) -> Account:
        return self.cl_network.test_account(self)

    @property
    def from_address(self) -> str:
        return self.cl_network.from_address(self)

    @property
    def container_command(self):
        bootstrap_flag = "-s" if self.config.is_bootstrap else ""
        options = [
            f"{opt} {arg}"
            for opt, arg in self.config.node_command_options(
                self.container_name
            ).items()
        ]
        return f"run {bootstrap_flag} {' '.join(options)}"

    def get_metrics(self) -> Tuple[int, str]:
        cmd = "curl -s http://localhost:40403/metrics"
        output = self.exec_run(cmd=cmd)
        return output

    def get_metrics_strict(self):
        output = self.shell_out("curl", "-s", "http://localhost:40403/metrics")
        return output

    def deploy_and_propose(self, **deploy_kwargs) -> str:
        if "from_address" not in deploy_kwargs:
            deploy_kwargs["from_address"] = self.from_address
        deploy_output = self.client.deploy(**deploy_kwargs)

        # Hash is returned, rather than message for Python Client
        if self._client == self.DOCKER_CLIENT:
            assert "Success!" in deploy_output

        propose_output = self.client.propose()

        block_hash = None
        if self._client == self.PYTHON_CLIENT:
            block_hash = propose_output.block_hash.hex()
        elif self._client == self.DOCKER_CLIENT:
            block_hash = extract_block_hash_from_propose_output(propose_output)

        assert block_hash is not None
        logging.info(
            f"The block hash: {block_hash} generated for {self.container.name}"
        )
        return block_hash

    def deploy_and_propose_with_retry(
        self, max_attempts: int, retry_seconds: int, **deploy_kwargs
    ) -> str:
        deploy_output = self.client.deploy(**deploy_kwargs)
        assert "Success!" in deploy_output
        block_hash = self.client.propose_with_retry(max_attempts, retry_seconds)
        assert block_hash is not None
        logging.info(
            f"The block hash: {block_hash} generated for {self.container.name}"
        )
        return block_hash

    def transfer_to_account(
        self,
        to_account_id: int,
        amount: int,
        from_account_id: Union[str, int] = "genesis",
        session_contract: str = TRANSFER_TO_ACCOUNT_CONTRACT,
        payment_contract: str = PAYMENT_CONTRACT,
        payment_args: bytes = None,
        gas_price: int = 1,
        is_deploy_error_check: bool = True,
    ) -> str:
        """
        Performs a transfer using the from account if given (or genesis if not)

        :param to_account_id: 1-20 index of test account for transfer into
        :param amount: amount of motes to transfer (mote = smallest unit of token)
        :param from_account_id: default 'genesis' account, but previously funded account_id is also valid.
        :param session_contract: session contract to execute.
        :param payment_contract: Payment contract to execute.
        :param gas_price: Gas price
        :param is_deploy_error_check: Check that amount transfer is success.

        :returns block_hash in hex str
        """
        logging.info(f"=== Transferring {amount} to {to_account_id}")

        assert (
            is_valid_account(to_account_id) and to_account_id != "genesis"
        ), "Can transfer only to non-genesis accounts in test framework (1-20)."
        assert is_valid_account(
            from_account_id
        ), "Must transfer from a valid account_id: 1-20 or 'genesis'"

        from_account = Account(from_account_id)
        to_account = Account(to_account_id)

        session_args = ABI.args(
            [ABI.account(to_account.public_key_binary), ABI.u32(amount)]
        )
        # Until payment is on for all, we have to fix the default payment args
        if not self.config.is_payment_code_enabled:
            logging.info("===== transfer_to_account: payment not enabled")
            payment_contract = session_contract

        # "Compatibility mode": supply payment if a test forgot to do it
        payment_args = (
            None
            if payment_contract == session_contract
            else (payment_args or MAX_PAYMENT_ABI)
        )

        response, deploy_hash_bytes = self.p_client.deploy(
            from_address=from_account.public_key_hex,
            session_contract=session_contract,
            payment_contract=payment_contract,
            public_key=from_account.public_key_path,
            private_key=from_account.private_key_path,
            gas_price=gas_price,
            session_args=session_args,
            payment_args=payment_args,
        )

        deploy_hash_hex = deploy_hash_bytes.hex()
        assert len(deploy_hash_hex) == 64

        response = self.p_client.propose()

        block_hash = response.block_hash.hex()
        assert len(deploy_hash_hex) == 64

        if is_deploy_error_check:
            for deploy_info in self.p_client.show_deploys(block_hash):
                if deploy_info.is_error:
                    raise Exception(f"transfer_to_account: {deploy_info.error_message}")

        return block_hash

    def bond(
        self,
        session_contract: str,
        payment_contract: str,
        amount: int,
        from_account_id: Union[str, int] = "genesis",
        session_args: bytes = None,
        payment_args: bytes = None,
    ) -> str:
        return self._deploy_and_propose_with_abi_args(
            session_contract,
            payment_contract,
            Account(from_account_id),
            ABI.args([ABI.u32(amount)]),
        )

    def unbond(
        self,
        session_contract: str,
        payment_contract: str,
        maybe_amount: Optional[int] = None,
        from_account_id: Union[str, int] = "genesis",
    ) -> str:
        amount = 0 if maybe_amount is None else maybe_amount
        return self._deploy_and_propose_with_abi_args(
            session_contract,
            payment_contract,
            Account(from_account_id),
            ABI.args([ABI.u32(amount)]),
        )

    def _deploy_and_propose_with_abi_args(
        self,
        session_contract: str,
        payment_contract: str,
        from_account: Account,
<<<<<<< HEAD
        json_args: str,
=======
        session_args: str,
        gas_limit: int = MAX_PAYMENT_COST / CONV_RATE,
>>>>>>> e6023cb8
        gas_price: int = 1,
        payment_args: bytes = None,
    ) -> str:
        response, deploy_hash_bytes = self.p_client.deploy(
            from_address=from_account.public_key_hex,
            session_contract=session_contract,
            payment_contract=payment_contract,
            gas_price=gas_price,
            public_key=from_account.public_key_path,
            private_key=from_account.private_key_path,
            session_args=session_args,
            payment_args=payment_args,
        )

        response = self.p_client.propose()

        block_hash = response.block_hash.hex()
        return block_hash

    def transfer_to_accounts(self, account_value_list) -> List[str]:
        """
        Allows batching calls to self.transfer_to_account to process in order.

        If from is not provided, the genesis account is used.

        :param account_value_list: List of [to_account_id, amount, Optional(from_account_id)]
        :return: List of block_hashes from transfer blocks.
        """
        block_hashes = []
        for avl in account_value_list:
            assert (
                2 <= len(avl) <= 3
            ), "Expected account_value_list as list of (to_account_id, value, Optional(from_account_id))"
            to_addr_id, amount = avl[:2]
            from_addr_id = "genesis" if len(avl) == 2 else avl[2]
            block_hashes.append(
                # TODO: don't pass payment_contract when execution cost on
                self.transfer_to_account(
                    to_addr_id,
                    amount,
                    from_addr_id,
                    payment_contract="transfer_to_account.wasm",
                )
            )
        return block_hashes

    def show_blocks(self) -> Tuple[int, str]:
        return self.exec_run(f"{self.CL_NODE_BINARY} show-blocks")

    @property
    def address(self) -> str:
        m = re.search(
            f"Listening for traffic on (casperlabs://.+@{self.container.name}\\?protocol=\\d+&discovery=\\d+)\\.$",
            self.logs(),
            re.MULTILINE | re.DOTALL,
        )
        if m is None:
            raise CasperLabsNodeAddressNotFoundError()
        address = m.group(1)
        return address<|MERGE_RESOLUTION|>--- conflicted
+++ resolved
@@ -384,12 +384,7 @@
         session_contract: str,
         payment_contract: str,
         from_account: Account,
-<<<<<<< HEAD
-        json_args: str,
-=======
         session_args: str,
-        gas_limit: int = MAX_PAYMENT_COST / CONV_RATE,
->>>>>>> e6023cb8
         gas_price: int = 1,
         payment_args: bytes = None,
     ) -> str:

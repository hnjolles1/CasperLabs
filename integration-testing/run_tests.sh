#!/bin/bash -e

PYTEST_ARGS=""

# We only want to limit maxfail in CI
# $TAG_NAME should have value of "DRONE-####" from docker_run_tests.sh in CI
if [[ -n $TAG_NAME ]] && [[ "$TAG_NAME" != "test" ]]; then
    PYTEST_ARGS="--maxfail=3"
fi

if [[ "$TEST_RUN_ARGS" == "" ]]; then
    TEST_RUN_ARGS=$@
fi
<<<<<<< HEAD

(cd contracts && ./build_contracts.sh)
=======
pip install pipenv
>>>>>>> ed4e1a48
pipenv sync
pipenv run client/CasperClient/install.sh
pipenv run py.test ${PYTEST_ARGS} -v "$TEST_RUN_ARGS"
pipenv run python3 ./docker_cleanup_assurance.py<|MERGE_RESOLUTION|>--- conflicted
+++ resolved
@@ -11,12 +11,9 @@
 if [[ "$TEST_RUN_ARGS" == "" ]]; then
     TEST_RUN_ARGS=$@
 fi
-<<<<<<< HEAD
 
 (cd contracts && ./build_contracts.sh)
-=======
 pip install pipenv
->>>>>>> ed4e1a48
 pipenv sync
 pipenv run client/CasperClient/install.sh
 pipenv run py.test ${PYTEST_ARGS} -v "$TEST_RUN_ARGS"
